--- conflicted
+++ resolved
@@ -246,14 +246,11 @@
         </div>
         {% endif %}
 
-<<<<<<< HEAD
             {% include "_ui_suggestions.html" %}
 
             <div class="card">
-=======
         <div class="tab-pane fade" id="alias-view-how" role="tabpanel" aria-labelledby="alias-view-how-tab">
             <div class="card shadow-sm">
->>>>>>> 73cd77d8
                 <div class="card-header">
                     <h5 class="card-title mb-0">How it Works</h5>
                 </div>
