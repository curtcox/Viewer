name: CI

on:
  push:
    branches:
      - main
      - master
  pull_request:
    branches:
      - main
      - master
    types:
      - opened
      - reopened
      - synchronize
      - ready_for_review

permissions:
  contents: read
  pages: write
  id-token: write

defaults:
  run:
    shell: bash

env:
  CI_IMAGE: ghcr.io/${{ github.repository_owner }}/viewer-ci:latest

jobs:
  ruff:
    name: Ruff
    runs-on: ubuntu-latest
    container:
      image: ghcr.io/${{ github.repository_owner }}/viewer-ci:latest

    steps:
      - name: Checkout repository
        uses: actions/checkout@v4

      - name: Run Ruff
        run: ruff check .

  pylint:
    name: Pylint
    runs-on: ubuntu-latest
    container:
      image: ghcr.io/${{ github.repository_owner }}/viewer-ci:latest

    steps:
      - name: Checkout repository
        uses: actions/checkout@v4

      - name: Run Pylint
        run: pylint --errors-only .

  mypy:
    name: Mypy
    runs-on: ubuntu-latest
    container:
      image: ghcr.io/${{ github.repository_owner }}/viewer-ci:latest

    steps:
      - name: Checkout repository
        uses: actions/checkout@v4

      - name: Run mypy
        run: mypy

<<<<<<< HEAD
  hadolint:
    name: Hadolint
=======
  shellcheck:
    name: ShellCheck
>>>>>>> 4d873032
    runs-on: ubuntu-latest

    steps:
      - name: Checkout repository
        uses: actions/checkout@v4

<<<<<<< HEAD
      - name: Run Hadolint
        uses: hadolint/hadolint-action@v3.1.0
        with:
          dockerfile: docker/ci/Dockerfile
=======
      - name: Install ShellCheck
        run: |
          sudo apt-get update
          sudo apt-get install -y shellcheck

      - name: Run ShellCheck
        run: |
          set -euo pipefail
          mapfile -t shell_scripts < <(git ls-files '*.sh')
          if [[ "${#shell_scripts[@]}" -gt 0 ]]; then
            shellcheck "${shell_scripts[@]}"
          else
            echo "No shell scripts to lint."
          fi
>>>>>>> 4d873032

  eslint:
    name: ESLint
    runs-on: ubuntu-latest

    steps:
      - name: Checkout repository
        uses: actions/checkout@v4

      - name: Set up Node.js
        uses: actions/setup-node@v4
        with:
          node-version: '20'

      - name: Install dependencies
        run: npm install

      - name: Run ESLint
        run: npm run lint

  stylelint:
    name: Stylelint
    runs-on: ubuntu-latest

    steps:
      - name: Checkout repository
        uses: actions/checkout@v4

      - name: Set up Node.js
        uses: actions/setup-node@v4
        with:
          node-version: '20'

      - name: Install dependencies
        run: npm install

      - name: Run Stylelint
        run: npm run lint:css

  uncss:
    name: UNCSS
    runs-on: ubuntu-latest

    steps:
      - name: Checkout repository
        uses: actions/checkout@v4

      - name: Set up Node.js
        uses: actions/setup-node@v4
        with:
          node-version: '20'

      - name: Install dependencies
        run: npm install

      - name: Run UNCSS check
        run: npm run uncss:check

  test-index:
    name: Test Index Validation
    runs-on: ubuntu-latest

    steps:
      - name: Checkout repository
        uses: actions/checkout@v4

      - name: Set up Python
        uses: actions/setup-python@v4
        with:
          python-version: '3.11'

      - name: Generate test index
        run: python generate_test_index.py

      - name: Check if test index is up to date
        run: bash scripts/check-test-index.sh

  unit-tests:
    name: Unit Tests and Coverage
    runs-on: ubuntu-latest
    container:
      image: ghcr.io/${{ github.repository_owner }}/viewer-ci:latest
    env:
      DATABASE_URL: sqlite:////tmp/secureapp-ci.db
      SESSION_SECRET: test-secret-key
      TESTING: "True"
      HYPOTHESIS_PROFILE: ci

    steps:
      - name: Checkout repository
        uses: actions/checkout@v4

      - name: Run tests with coverage
        id: run_tests
        run: |
          ./test-unit --coverage --summary-file coverage-report.txt
        continue-on-error: true

      - name: Publish coverage summary
        id: coverage
        if: always()
        run: |
          scripts/publish-coverage-summary.sh \
            coverage-report.txt \
            "${GITHUB_STEP_SUMMARY:-}" \
            "${GITHUB_OUTPUT:-}"

      - name: Upload coverage XML
        if: always() && steps.coverage.outputs.generated == 'true'
        uses: actions/upload-artifact@v4
        with:
          name: coverage-xml
          path: coverage.xml

      - name: Upload HTML coverage report
        if: always() && steps.coverage.outputs.generated == 'true'
        uses: actions/upload-artifact@v4
        with:
          name: unit-tests-html
          path: htmlcov

      - name: Fail if tests failed
        if: steps.run_tests.outcome == 'failure'
        run: exit 1

  property-tests:
    name: Property Tests
    runs-on: ubuntu-latest
    container:
      image: ghcr.io/${{ github.repository_owner }}/viewer-ci:latest
    env:
      HYPOTHESIS_PROFILE: ci

    steps:
      - name: Checkout repository
        uses: actions/checkout@v4

      - name: Install dependencies
        run: python -m pip install -r requirements.txt

      - name: Run property tests
        id: run_property_tests
        run: |
          set -o pipefail
          pytest tests/property \
            --junitxml=property-tests-report.xml \
            | tee property-tests.log
        continue-on-error: true

      - name: Upload property test artifacts
        if: always()
        uses: actions/upload-artifact@v4
        with:
          name: property-tests-results
          path: |
            property-tests-report.xml
            property-tests.log
          if-no-files-found: warn

      - name: Fail if property tests failed
        if: steps.run_property_tests.outcome == 'failure'
        run: exit 1

  integration-tests:
    name: Integration Tests
    runs-on: ubuntu-latest
    container:
      image: ghcr.io/${{ github.repository_owner }}/viewer-ci:latest
    env:
      DATABASE_URL: sqlite:////tmp/secureapp-ci.db
      SESSION_SECRET: test-secret-key
      TESTING: "True"
      INTEGRATION_LOG_PATH: integration-tests.log

    steps:
      - name: Checkout repository
        uses: actions/checkout@v4

      - name: Run integration tests
        id: run_integration
        run: |
          scripts/run-integration.sh -- --junitxml=integration-tests-report.xml
        continue-on-error: true

      - name: Publish integration summary
        if: always()
        run: |
          python scripts/publish_integration_summary.py \
            --log "$INTEGRATION_LOG_PATH" \
            --junit integration-tests-report.xml

      - name: Upload integration test artifacts
        if: always()
        uses: actions/upload-artifact@v4
        with:
          name: integration-tests-results
          path: |
            integration-tests-report.xml
            ${{ env.INTEGRATION_LOG_PATH }}

      - name: Fail if integration tests failed
        if: steps.run_integration.outcome == 'failure'
        run: exit 1

  gauge-specs:
    name: Gauge Specs
    runs-on: ubuntu-latest
    container:
      image: ghcr.io/${{ github.repository_owner }}/viewer-ci:latest
    env:
      DATABASE_URL: sqlite:////tmp/secureapp-ci.db
      SESSION_SECRET: test-secret-key
      TESTING: "True"

    steps:
      - name: Checkout repository
        uses: actions/checkout@v4

      - name: Download Chromium for pyppeteer
        # GitHub Actions runs the container with HOME=/github/home, so the
        # per-job workspace still needs its own Chromium download even though
        # the base image already warmed /root/.local/share/pyppeteer.
        run: pyppeteer-install

      - name: Verify Chromium installation
        run: |
          python3 scripts/verify-chromium.py

          echo ""
          echo "=== Listing pyppeteer directory ==="
          ls -la ~/.local/share/pyppeteer/ || echo "pyppeteer directory not found"
          ls -la ~/.local/share/pyppeteer/local-chromium/ || echo "chromium directory not found"

          echo ""
          echo "=== Environment info ==="
          echo "HOME: $HOME"
          echo "USER: $USER"
          echo "PWD: $PWD"

      - name: Check shared library dependencies
        run: |
          echo "=== Finding Chromium binary ==="
          CHROMIUM_PATH=$(python3 -c "from pyppeteer.chromium_downloader import chromium_executable; print(chromium_executable())")
          echo "Chromium path: $CHROMIUM_PATH"

          if [ -f "$CHROMIUM_PATH" ]; then
              echo ""
              echo "=== Checking for missing shared libraries ==="
              LDD_OUTPUT=$(mktemp)
              if ! ldd "$CHROMIUM_PATH" >"$LDD_OUTPUT"; then
                  echo "✗ Failed to inspect shared library dependencies"
                  cat "$LDD_OUTPUT"
                  exit 1
              fi

              if grep -q "not found" "$LDD_OUTPUT"; then
                  echo "✗ Missing shared libraries detected"
                  grep "not found" "$LDD_OUTPUT"
              else
                  echo "✓ All shared libraries found"
              fi

              echo ""
              echo "=== Listing all shared library dependencies (first 30 lines) ==="
              head -30 "$LDD_OUTPUT"
          else
              echo "✗ Chromium binary not found at expected path"
              exit 1
          fi

      - name: Check system resources
        run: |
          echo "=== /dev/shm status ==="
          df -h /dev/shm || echo "/dev/shm not available"
          ls -ld /dev/shm || echo "/dev/shm directory check failed"

          echo ""
          echo "=== Memory info ==="
          free -h

          echo ""
          echo "=== Disk space ==="
          df -h /tmp

      - name: Test Chromium binary directly
        run: |
          echo "=== Running Chromium directly to capture crash output ==="
          CHROMIUM_PATH=$(python3 -c "from pyppeteer.chromium_downloader import chromium_executable; print(chromium_executable())")

          echo "Attempting to run: $CHROMIUM_PATH --version"
          timeout 5s "$CHROMIUM_PATH" --version 2>&1 || echo "Exit code: $?"

          echo ""
          echo "=== Attempting to run Chromium with browser flags ==="
          timeout 5s "$CHROMIUM_PATH" \
            --headless \
            --no-sandbox \
            --disable-dev-shm-usage \
            --disable-gpu \
            --dump-dom \
            data:text/html,test 2>&1 || echo "Exit code: $?"

      - name: Test browser launch with pyppeteer
        run: python3 scripts/test-browser-launch.py

      - name: Run Gauge specs
        id: run_gauge
        run: ./test-gauge
        env:
          GAUGE_PYTHON_COMMAND: python3
          STEP_IMPL_DIR: "${{ github.workspace }}/step_impl"
          PYTHONPATH: "${{ github.workspace }}:${{ github.workspace }}/step_impl:${{ github.workspace }}/tests"
          PYPPETEER_DEBUG: "1"
          DEBUG: "pyppeteer:*"
        continue-on-error: true

      - name: Upload Gauge HTML report
        if: always()
        uses: actions/upload-artifact@v4
        with:
          name: gauge-html
          path: reports/html-report
          if-no-files-found: warn

      - name: Fail if Gauge specs failed
        if: steps.run_gauge.outcome == 'failure'
        run: exit 1

  deploy-reports:
    name: Publish Test Reports
    needs:
      - unit-tests
      - integration-tests
      - gauge-specs
      - property-tests
    if: ${{ always() && github.event_name == 'push' && github.ref == 'refs/heads/main' }}
    runs-on: ubuntu-latest
    container:
      image: ghcr.io/${{ github.repository_owner }}/viewer-ci:latest
    environment:
      name: github-pages
      url: ${{ steps.deployment.outputs.page_url }}

    steps:
      - name: Checkout repository
        uses: actions/checkout@v4

      - name: Download unit test report
        uses: actions/download-artifact@v4
        continue-on-error: true
        with:
          name: unit-tests-html
          path: site/unit-tests

      - name: Download Gauge report
        uses: actions/download-artifact@v4
        continue-on-error: true
        with:
          name: gauge-html
          path: site/gauge-specs

      - name: Download integration test results
        uses: actions/download-artifact@v4
        continue-on-error: true
        with:
          name: integration-tests-results
          path: site/integration-tests

      - name: Download property test results
        uses: actions/download-artifact@v4
        continue-on-error: true
        with:
          name: property-tests-results
          path: site/property-tests

      - name: Prepare site content
        run: |
          python scripts/build-report-site.py \
            --unit-tests-artifacts site/unit-tests \
            --gauge-artifacts site/gauge-specs \
            --integration-artifacts site/integration-tests \
            --property-artifacts site/property-tests \
            --output site

      - name: Upload artifact for GitHub Pages
        uses: actions/upload-pages-artifact@v3
        with:
          path: site

      - name: Deploy to GitHub Pages
        id: deployment
        uses: actions/deploy-pages@v4<|MERGE_RESOLUTION|>--- conflicted
+++ resolved
@@ -67,25 +67,19 @@
       - name: Run mypy
         run: mypy
 
-<<<<<<< HEAD
-  hadolint:
-    name: Hadolint
-=======
   shellcheck:
     name: ShellCheck
->>>>>>> 4d873032
-    runs-on: ubuntu-latest
-
-    steps:
-      - name: Checkout repository
-        uses: actions/checkout@v4
-
-<<<<<<< HEAD
+    runs-on: ubuntu-latest
+
+    steps:
+      - name: Checkout repository
+        uses: actions/checkout@v4
+
       - name: Run Hadolint
         uses: hadolint/hadolint-action@v3.1.0
         with:
           dockerfile: docker/ci/Dockerfile
-=======
+          
       - name: Install ShellCheck
         run: |
           sudo apt-get update
@@ -100,7 +94,6 @@
           else
             echo "No shell scripts to lint."
           fi
->>>>>>> 4d873032
 
   eslint:
     name: ESLint
