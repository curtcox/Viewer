--- conflicted
+++ resolved
@@ -623,12 +623,8 @@
         debug_log_link = '<p><a href="gauge.log" target="_blank" rel="noopener">View Gauge debug log (gauge.log)</a></p>'
 
     body = f"""  <h1>Gauge specification results</h1>
-<<<<<<< HEAD
   {original_link}
   {debug_log_link}
-=======
-  {report_link}
->>>>>>> 79a21f5e
   {summary_html}"""
 
     summary_target.write_text(
