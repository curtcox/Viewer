"""Integration tests for GitHub PR import/export workflows."""
import json
import unittest
from unittest.mock import patch
<<<<<<< HEAD

try:
    import github  # noqa: F401
except ModuleNotFoundError as exc:
    raise unittest.SkipTest("PyGithub dependency is not installed") from exc
=======
>>>>>>> 90329d89

from app import create_app, db
from models import Alias, Server, Variable


class TestGitHubPRIntegration(unittest.TestCase):
    """Integration tests for GitHub PR workflows."""

    def setUp(self):
        """Set up test app and database."""
        self.app = create_app({
            'TESTING': True,
            'SQLALCHEMY_DATABASE_URI': 'sqlite:///:memory:',
            'WTF_CSRF_ENABLED': False,
            'DEBUG': False,
        })
        self.client = self.app.test_client()

        with self.app.app_context():
            db.create_all()

    def tearDown(self):
        """Clean up database."""
        with self.app.app_context():
            db.session.remove()
            db.drop_all()

    def authenticate(self):
        """Mark the test client's session as authenticated."""
        with self.client.session_transaction() as session:
            session['_fresh'] = True

    @patch('routes.import_export.github_pr.create_export_pr')
    def test_export_to_github_pr_flow(self, mock_create_pr):
        """Test complete export to GitHub PR flow."""
        self.authenticate()

        # Create some test data
        with self.app.app_context():
            alias = Alias(
                name='test-alias', definition='literal /test -> /prod'
            )
            server = Server(
                name='test-server', definition='def main():\n    return "test"'
            )
            variable = Variable(name='test-var', definition='test-value')
            db.session.add_all([alias, server, variable])
            db.session.commit()

        # Mock PR creation
        mock_create_pr.return_value = {
            'url': 'https://api.github.com/repos/owner/repo/pulls/1',
            'number': 1,
            'html_url': 'https://github.com/owner/repo/pull/1',
            'branch_name': 'viewer-export-test',
            'target_repo': 'owner/repo',
            'mode': 'github',
        }

        # Submit export form with GitHub PR details
        response = self.client.post('/export', data={
            'snapshot': 'y',
            'include_aliases': 'y',
            'include_servers': 'y',
            'include_variables': 'y',
            'include_cid_map': 'y',
            'github_target_repo': 'owner/repo',
            'github_token': 'test_token',
            'github_pr_title': 'Test PR',
            'github_pr_description': 'Test description',
            'submit_github_pr': 'Create Pull Request',
        }, follow_redirects=False)

        # Verify PR was created
        self.assertEqual(response.status_code, 200)
        self.assertIn(b'Pull request created successfully', response.data)
        self.assertIn(b'https://github.com/owner/repo/pull/1', response.data)

        # Verify mock was called with correct parameters
        mock_create_pr.assert_called_once()
        call_args = mock_create_pr.call_args
        self.assertEqual(call_args.kwargs['target_repo'], 'owner/repo')
        self.assertEqual(call_args.kwargs['github_token'], 'test_token')
        self.assertEqual(call_args.kwargs['pr_title'], 'Test PR')
        self.assertEqual(call_args.kwargs['pr_description'], 'Test description')

        # Verify export JSON contains expected data
        export_json = call_args.kwargs['export_json']
        export_data = json.loads(export_json)
        self.assertEqual(export_data['version'], 6)
        self.assertIn('aliases', export_data)
        self.assertIn('servers', export_data)
        self.assertIn('variables', export_data)

    @patch('routes.import_export.github_pr.fetch_pr_export_data')
    def test_import_from_github_pr_flow(self, mock_fetch_pr):
        """Test complete import from GitHub PR flow."""
        self.authenticate()

        # Create simple export data to import
        export_data = {
            'version': 6,
            'runtime': 'test_cid_runtime',
            'project_files': 'test_cid_project',
            'cid_values': {
                'test_cid_runtime': '{"python": {"version": "3.12"}}',
                'test_cid_project': '{}',
            }
        }

        # Mock PR fetch to return export data
        mock_fetch_pr.return_value = (json.dumps(export_data), None)

        # Submit import form with GitHub PR URL
        response = self.client.post('/import', data={
            'import_source': 'github_pr',
            'github_pr_url': 'https://github.com/owner/repo/pull/123',
            'github_import_token': 'test_token',
            'include_aliases': 'y',
            'process_cid_map': 'y',
            'submit': 'Import Data',
        }, follow_redirects=True)

        # Verify import succeeded (should show import page with success)
        self.assertEqual(response.status_code, 200)

        # Verify mock was called with correct parameters
        mock_fetch_pr.assert_called_once_with(
            'https://github.com/owner/repo/pull/123',
            'test_token'
        )

    @patch('routes.import_export.github_pr.create_export_pr')
    def test_export_pr_error_handling(self, mock_create_pr):
        """Test error handling when PR creation fails."""
        self.authenticate()

        # Create test data
        with self.app.app_context():
            alias = Alias(name='test-alias', definition='literal /test -> /prod')
            db.session.add(alias)
            db.session.commit()

        # Mock PR creation failure
        from routes.import_export.github_pr import GitHubPRError
        mock_create_pr.side_effect = GitHubPRError(
            'Failed to access repository',
            details={'status': 404, 'owner': 'owner', 'repo': 'repo'}
        )

        # Submit export form
        response = self.client.post('/export', data={
            'snapshot': 'y',
            'include_aliases': 'y',
            'github_target_repo': 'owner/repo',
            'github_token': 'test_token',
            'submit_github_pr': 'Create Pull Request',
        }, follow_redirects=False)

        # Verify error is displayed
        self.assertEqual(response.status_code, 200)
        self.assertIn(b'Failed to create pull request', response.data)
        self.assertIn(b'Failed to access repository', response.data)

    @patch('routes.import_export.github_pr.fetch_pr_export_data')
    def test_import_pr_error_handling(self, mock_fetch_pr):
        """Test error handling when PR fetch fails."""
        self.authenticate()

        # Mock PR fetch failure
        mock_fetch_pr.return_value = (
            None,
            'Pull request does not modify the boot image file',
        )

        # Submit import form
        response = self.client.post('/import', data={
            'import_source': 'github_pr',
            'github_pr_url': 'https://github.com/owner/repo/pull/456',
            'include_aliases': 'y',
            'submit': 'Import Data',
        }, follow_redirects=False)

        # Verify error is handled
        self.assertEqual(response.status_code, 200)
        # The error should be displayed in the form
        self.assertIn(b'does not modify the boot image file', response.data)

    @patch('routes.import_export.github_pr.create_export_pr')
    def test_export_missing_github_fields_prepares_manual_flow(self, mock_create_pr):
        """Test that missing GitHub fields results in manual preparation."""
        self.authenticate()

        # Create test data
        with self.app.app_context():
            alias = Alias(name='test-alias', definition='literal /test -> /prod')
            db.session.add(alias)
            db.session.commit()

        mock_create_pr.return_value = {
            'mode': 'manual',
            'target_repo': '',
            'branch_name': '',
            'prepared_paths': ['reference_templates/default.boot.source.json'],
        }

        response = self.client.post('/export', data={
            'snapshot': 'y',
            'include_aliases': 'y',
            'submit_github_pr': 'Create Pull Request',
        }, follow_redirects=False)

        self.assertEqual(response.status_code, 200)
        self.assertIn(b'Prepared boot image update locally', response.data)

    def test_import_missing_github_pr_url(self):
        """Test validation when GitHub PR URL is missing."""
        self.authenticate()

        # Submit without PR URL
        response = self.client.post('/import', data={
            'import_source': 'github_pr',
            'include_aliases': 'y',
            'submit': 'Import Data',
        }, follow_redirects=False)

        # Verify validation error
        self.assertEqual(response.status_code, 200)
        self.assertIn(b'GitHub PR URL is required', response.data)


if __name__ == '__main__':
    unittest.main()<|MERGE_RESOLUTION|>--- conflicted
+++ resolved
@@ -2,14 +2,6 @@
 import json
 import unittest
 from unittest.mock import patch
-<<<<<<< HEAD
-
-try:
-    import github  # noqa: F401
-except ModuleNotFoundError as exc:
-    raise unittest.SkipTest("PyGithub dependency is not installed") from exc
-=======
->>>>>>> 90329d89
 
 from app import create_app, db
 from models import Alias, Server, Variable
