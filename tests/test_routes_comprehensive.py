#!/usr/bin/env python3
"""
Comprehensive unit tests for routes.py
"""
import json
import os
import re
import unittest
from html import unescape
from datetime import datetime, timedelta, timezone
from io import BytesIO
from pathlib import Path
from unittest.mock import patch

from flask import current_app

# Set up test environment before importing app
os.environ['DATABASE_URL'] = 'sqlite:///:memory:'
os.environ['SESSION_SECRET'] = 'test-secret-key'
os.environ['TESTING'] = 'True'

import server_execution
from alias_definition import format_primary_alias_line
from app import create_app
from cid_utils import CID_LENGTH, CID_MIN_LENGTH, _base64url_encode, encode_cid_length, generate_cid
from database import db
from models import (
    CID,
    Alias,
    PageView,
    Secret,
    Server,
    ServerInvocation,
    Variable,
)
from routes.core import _build_cross_reference_data
from server_templates import get_server_templates


def _alias_definition(
    name: str,
    target: str,
    *,
    match_type: str = 'literal',
    pattern: str | None = None,
    ignore_case: bool = False,
) -> str:
    pattern_value = pattern
    if match_type == 'literal' and not pattern_value:
        pattern_value = None
    elif pattern_value is None:
        pattern_value = f'/{name}'
    return format_primary_alias_line(
        match_type,
        pattern_value,
        target,
        ignore_case=ignore_case,
        alias_name=name,
    )


class BaseTestCase(unittest.TestCase):
    """Base test case with common setup and teardown."""

    def setUp(self):
        """Set up test environment."""
        self.app = create_app({
            'TESTING': True,
            'WTF_CSRF_ENABLED': False,
            'SQLALCHEMY_DATABASE_URI': 'sqlite:///:memory:'
        })
        self.client = self.app.test_client()
        self.app_context = self.app.app_context()
        self.app_context.push()

        db.create_all()
        self.test_user_id = 'test_user_123'

    def tearDown(self):
        """Clean up after tests."""
        db.session.remove()
        db.drop_all()
        self.app_context.pop()

    def login_user(self, user_id=None):
        """Helper to simulate user login."""
        if user_id is None:
            user_id = self.test_user_id

        with self.client.session_transaction() as sess:
            sess['_user_id'] = user_id
            sess['_fresh'] = True


class TestUtilityFunctions(BaseTestCase):
    """Test utility functions."""

    def test_generate_cid(self):
        """Test CID generation function."""
        test_data = b"Hello, World!"
        cid = generate_cid(test_data)

        # Should be canonical for direct encoding and deterministic
        expected = encode_cid_length(len(test_data)) + _base64url_encode(test_data)
        self.assertEqual(cid, expected)
        self.assertGreaterEqual(len(cid), CID_MIN_LENGTH)
        self.assertLessEqual(len(cid), CID_LENGTH)

        # Should be deterministic
        cid2 = generate_cid(test_data)
        self.assertEqual(cid, cid2)

        # Different data should produce different CID
        different_cid = generate_cid(b"Different data")
        self.assertNotEqual(cid, different_cid)

        # Should use canonical direct encoding length
        self.assertEqual(cid, expected)


class TestContextProcessors(BaseTestCase):
    """Test context processors and before/after request handlers."""

    def test_inject_observability_info(self):
        """Ensure observability context values mirror application status."""

        from routes.core import inject_observability_info

        with self.app.app_context():
            current_app.config["OBSERVABILITY_STATUS"] = {
                "logfire_available": False,
                "logfire_project_url": None,
                "logfire_reason": "missing api key",
                "langsmith_available": True,
                "langsmith_project_url": "https://langsmith.example/project",
                "langsmith_reason": None,
            }

            context = inject_observability_info()

        self.assertFalse(context["LOGFIRE_AVAILABLE"])
        self.assertEqual(context["LOGFIRE_UNAVAILABLE_REASON"], "missing api key")
        self.assertTrue(context["LANGSMITH_AVAILABLE"])
        self.assertEqual(
            context["LANGSMITH_PROJECT_URL"],
            "https://langsmith.example/project",
        )

    def test_inject_meta_inspector_link(self):
        """Expose a metadata inspector link for the active request path."""

        from routes.core import inject_meta_inspector_link

        with self.app.test_request_context('/servers/example'):
            context = inject_meta_inspector_link()

        self.assertEqual(context["meta_inspector_url"], "/meta/servers/example.html")


class TestPublicRoutes(BaseTestCase):
    """Test routes that don't require authentication."""

    def test_index_unauthenticated(self):
        """Test index page for unauthenticated users."""
        response = self.client.get('/')
        self.assertEqual(response.status_code, 200)

    def test_index_authenticated_shows_cross_reference_dashboard(self):
        """Authenticated users should see the workspace cross reference overview."""
        self.login_user()
        response = self.client.get('/')
        self.assertEqual(response.status_code, 200)

        page = response.get_data(as_text=True)
        self.assertIn('Workspace Cross Reference', page)
        self.assertIn('data-crossref-container', page)

    def test_index_cross_reference_shortcuts_link_to_entity_lists(self):
        """The dashboard shortcut badges should link to the list views."""
        self.login_user()

        response = self.client.get('/')
        page = response.get_data(as_text=True)

        self.assertIn('href="/aliases"', page)
        self.assertIn('href="/servers"', page)
        self.assertIn('href="/uploads"', page)

    def test_search_page_renders_with_filters(self):
        """The search page should render the filter checkboxes and status helper."""
        self.login_user()

        response = self.client.get('/search')
        self.assertEqual(response.status_code, 200)

        page = response.get_data(as_text=True)
        self.assertIn('Workspace Search', page)
        self.assertIn('data-search-category="aliases"', page)
        self.assertIn('Start typing to search your workspace.', page)

    def test_index_cross_reference_lists_entities_and_relationships(self):
        """Cross reference dashboard should include aliases, servers, CIDs, and references."""
        self.login_user()

        cid_value = generate_cid(b'CID: /alpha -> /servers/beta')
        cid_record = CID(
            path=f'/{cid_value}',
            file_data=b'CID: /alpha -> /servers/beta',
            uploaded_by_user_id=self.test_user_id,
        )
        alias_server = Alias(
            name='alpha',
            user_id=self.test_user_id,
            definition=_alias_definition('alpha', '/servers/beta'),
        )
        alias_cid = Alias(
            name='bravo',
            user_id=self.test_user_id,
            definition=_alias_definition('bravo', f'/{cid_value}'),
        )
        server_definition = f"""
def main(request):
    return "Use /bravo and /{cid_value}"
""".strip()
        server = Server(
            name='beta',
            definition=server_definition,
            user_id=self.test_user_id,
            definition_cid=f'/{cid_value}',
        )

        db.session.add_all([cid_record, alias_server, alias_cid, server])
        db.session.commit()

        response = self.client.get('/')
        self.assertEqual(response.status_code, 200)

        page = response.get_data(as_text=True)
        self.assertIn('Workspace Cross Reference', page)
        self.assertIn('/aliases/alpha', page)
        self.assertIn('/aliases/bravo', page)
        self.assertIn('/servers/beta', page)
        self.assertIn(f'#{cid_value[:9]}', page)
        self.assertIn('CID: /alpha', page)
        self.assertNotIn('No aliases yet', page)
        self.assertNotIn('No CIDs referenced', page)
        self.assertNotIn('No references detected', page)
        self.assertIn('crossref-reference', page)

    def test_index_alias_target_displays_cid_link_for_cid_path(self):
        """Alias entries on the dashboard should use the CID link component when targeting CIDs."""
        self.login_user()

        cid_value = generate_cid(b'Alias target CID render check')
        cid_record = CID(
            path=f'/{cid_value}',
            file_data=b'alias target content',
            uploaded_by_user_id=self.test_user_id,
        )
        alias_cid = Alias(
            name='cid-alias',
            user_id=self.test_user_id,
            definition=_alias_definition('cid-alias', f'/{cid_value}'),
        )

        db.session.add_all([cid_record, alias_cid])
        db.session.commit()

        response = self.client.get('/')
        page = response.get_data(as_text=True)

        pattern = rf'(?s)crossref-alias.*?{alias_cid.name}.*?<div class="small text-muted mt-1">\s*<span class="cid-display dropdown">'
        self.assertRegex(page, pattern)
        self.assertNotIn(f'<code>/{cid_value}</code>', page)


    def test_index_cross_reference_cids_include_incoming_highlight_metadata(self):
        """CID entries should carry metadata linking back to referencing aliases or servers."""
        self.login_user()

        cid_value = generate_cid(b'CID referenced by alias and server')
        cid_record = CID(
            path=f'/{cid_value}',
            file_data=b'Use /aliases/linked and /servers/linked',
            uploaded_by_user_id=self.test_user_id,
        )
        alias_to_cid = Alias(
            name='linked',
            user_id=self.test_user_id,
            definition=_alias_definition('linked', f'/{cid_value}'),
        )
        server_definition = """
def main(request):
    return "See /aliases/linked"
""".strip()
        server = Server(
            name='linked',
            definition=server_definition,
            user_id=self.test_user_id,
            definition_cid=f'/{cid_value}',
        )

        db.session.add_all([cid_record, alias_to_cid, server])
        db.session.commit()

        response = self.client.get('/')
        page = response.get_data(as_text=True)

        with self.app.test_request_context('/'):
            cross_reference = _build_cross_reference_data(self.test_user_id)
        cid_entry = next(item for item in cross_reference['cids'] if item['cid'] == cid_value)
        alias_entry = next(item for item in cross_reference['aliases'] if item['name'] == 'linked')
        server_entry = next(item for item in cross_reference['servers'] if item['name'] == 'linked')

        cid_key = cid_entry['entity_key']
        alias_key = alias_entry['entity_key']
        server_key = server_entry['entity_key']

        incoming_reference_keys = set(cid_entry['incoming_refs'])
        self.assertTrue(incoming_reference_keys, 'CID should report at least one incoming reference key')

        element_pattern = re.compile(rf'<div[^>]*data-entity-key="{re.escape(cid_key)}"[^>]*>')
        cid_match = element_pattern.search(page)
        self.assertIsNotNone(cid_match, 'CID entry should be rendered with a data-entity-key attribute')

        cid_tag = cid_match.group(0)

        implies_match = re.search(r'data-implies="([^"]*)"', cid_tag)
        self.assertIsNotNone(implies_match, 'CID entry should expose implied entity keys')
        implies_values = implies_match.group(1).split()
        self.assertIn(alias_key, implies_values)
        self.assertIn(server_key, implies_values)

        incoming_match = re.search(r'data-incoming-refs="([^"]*)"', cid_tag)
        self.assertIsNotNone(incoming_match, 'CID entry should expose incoming reference keys')
        incoming_values = set(incoming_match.group(1).split())
        self.assertTrue(incoming_values >= incoming_reference_keys)

    def test_index_cross_reference_alias_and_server_highlight_metadata(self):
        """Alias and server entries should expose highlight metadata for related entities."""
        self.login_user()

        cid_value = generate_cid(b'Highlight metadata for alias and server entries')
        cid_record = CID(
            path=f'/{cid_value}',
            file_data=b'Content used to link alias, server, and CID',
            uploaded_by_user_id=self.test_user_id,
        )
        alias_to_server = Alias(
            name='relay-server',
            user_id=self.test_user_id,
            definition=_alias_definition('relay-server', '/servers/highlighted'),
        )
        alias_to_cid = Alias(
            name='relay-cid',
            user_id=self.test_user_id,
            definition=_alias_definition('relay-cid', f'/{cid_value}'),
        )
        server_definition = """
def main(request):
    return "See /aliases/relay-cid for details"
""".strip()
        server = Server(
            name='highlighted',
            definition=server_definition,
            user_id=self.test_user_id,
            definition_cid=f'/{cid_value}',
        )

        db.session.add_all([cid_record, alias_to_server, alias_to_cid, server])
        db.session.commit()

        response = self.client.get('/')
        self.assertEqual(response.status_code, 200)
        page = response.get_data(as_text=True)

        with self.app.test_request_context('/'):
            cross_reference = _build_cross_reference_data(self.test_user_id)

        alias_entry = next(item for item in cross_reference['aliases'] if item['name'] == 'relay-server')
        relay_cid_entry = next(item for item in cross_reference['aliases'] if item['name'] == 'relay-cid')
        server_entry = next(item for item in cross_reference['servers'] if item['name'] == 'highlighted')
        cid_entry = next(item for item in cross_reference['cids'] if item['cid'] == cid_value)

        alias_key = alias_entry['entity_key']
        relay_cid_key = relay_cid_entry['entity_key']
        server_key = server_entry['entity_key']
        cid_key = cid_entry['entity_key']

        alias_outgoing_keys = set(alias_entry['outgoing_refs'])
        server_outgoing_keys = set(server_entry['outgoing_refs'])
        self.assertTrue(alias_outgoing_keys, 'Alias should expose outgoing reference keys')
        self.assertTrue(server_outgoing_keys, 'Server should expose outgoing reference keys')

        alias_pattern = re.compile(rf'<div[^>]*data-entity-key="{re.escape(alias_key)}"[^>]*>')
        alias_match = alias_pattern.search(page)
        self.assertIsNotNone(alias_match, 'Alias entry should render data attributes for highlighting')
        alias_tag = alias_match.group(0)

        alias_implies_match = re.search(r'data-implies="([^"]*)"', alias_tag)
        self.assertIsNotNone(alias_implies_match, 'Alias entry should list implied entity keys')
        alias_implies_values = set(filter(None, alias_implies_match.group(1).split()))
        self.assertIn(server_key, alias_implies_values)

        alias_outgoing_match = re.search(r'data-outgoing-refs="([^"]*)"', alias_tag)
        self.assertIsNotNone(alias_outgoing_match, 'Alias entry should list outgoing reference keys')
        alias_outgoing_values = set(filter(None, alias_outgoing_match.group(1).split()))
        self.assertTrue(alias_outgoing_keys <= alias_outgoing_values)

        server_pattern = re.compile(rf'<div[^>]*data-entity-key="{re.escape(server_key)}"[^>]*>')
        server_match = server_pattern.search(page)
        self.assertIsNotNone(server_match, 'Server entry should render data attributes for highlighting')
        server_tag = server_match.group(0)

        server_implies_match = re.search(r'data-implies="([^"]*)"', server_tag)
        self.assertIsNotNone(server_implies_match, 'Server entry should list implied entity keys')
        server_implies_values = set(filter(None, server_implies_match.group(1).split()))
        self.assertIn(alias_key, server_implies_values)
        self.assertIn(relay_cid_key, server_implies_values)

        server_outgoing_match = re.search(r'data-outgoing-refs="([^"]*)"', server_tag)
        self.assertIsNotNone(server_outgoing_match, 'Server entry should list outgoing reference keys')
        server_outgoing_values = set(filter(None, server_outgoing_match.group(1).split()))
        self.assertTrue(server_outgoing_keys <= server_outgoing_values)

        alias_server_reference = next(
            ref
            for ref in cross_reference['references']
            if ref['source_key'] == alias_entry['entity_key']
            and ref['target_key'] == server_entry['entity_key']
        )

        reference_key = alias_server_reference['key']
        reference_pattern = re.compile(rf'<div[^>]*data-reference-key="{re.escape(reference_key)}"[^>]*>')
        reference_match = reference_pattern.search(page)
        self.assertIsNotNone(reference_match, 'Reference entry should render data attributes for highlighting')
        reference_tag = reference_match.group(0)

        self.assertIn(f'data-source-key="{alias_server_reference["source_key"]}"', reference_tag)
        self.assertIn(f'data-target-key="{alias_server_reference["target_key"]}"', reference_tag)

        server_cid_reference = next(
            ref
            for ref in cross_reference['references']
            if ref['source_key'] == server_entry['entity_key']
            and ref['target_key'] == cid_key
        )
        self.assertIn(server_cid_reference['key'], server_outgoing_values)

    def test_index_cross_reference_alias_to_alias_highlight_metadata(self):
        """Alias entries should expose highlight metadata when targeting another alias."""
        self.login_user()

        server_definition = """
def main(request):
    return "alias target"
""".strip()
        server = Server(
            name='alias-target-backend',
            definition=server_definition,
            user_id=self.test_user_id,
        )

        alias_target = Alias(
            name='alias-target',
            user_id=self.test_user_id,
            definition=_alias_definition('alias-target', '/servers/alias-target-backend'),
        )
        alias_source = Alias(
            name='alias-source',
            user_id=self.test_user_id,
            definition=_alias_definition('alias-source', '/aliases/alias-target'),
        )

        db.session.add_all([server, alias_target, alias_source])
        db.session.commit()

        response = self.client.get('/')
        self.assertEqual(response.status_code, 200)
        page = response.get_data(as_text=True)

        with self.app.test_request_context('/'):
            cross_reference = _build_cross_reference_data(self.test_user_id)

        source_entry = next(item for item in cross_reference['aliases'] if item['name'] == 'alias-source')
        target_entry = next(item for item in cross_reference['aliases'] if item['name'] == 'alias-target')
        reference_entry = next(
            item
            for item in cross_reference['references']
            if item['source_name'] == 'alias-source' and item['target_name'] == 'alias-target'
        )

        source_key = source_entry['entity_key']
        target_key = target_entry['entity_key']
        reference_key = reference_entry['key']

        self.assertIn(target_key, source_entry['implied_keys'])
        self.assertIn(source_key, target_entry['implied_keys'])

        source_outgoing = set(filter(None, source_entry['outgoing_refs']))
        target_incoming = set(filter(None, target_entry['incoming_refs']))
        self.assertIn(reference_key, source_outgoing)
        self.assertIn(reference_key, target_incoming)

        source_pattern = re.compile(rf'<div[^>]*data-entity-key="{re.escape(source_key)}"[^>]*>')
        source_match = source_pattern.search(page)
        self.assertIsNotNone(source_match, 'Source alias entry should include data attributes for highlighting')
        source_tag = source_match.group(0)

        source_implies_match = re.search(r'data-implies="([^"]*)"', source_tag)
        self.assertIsNotNone(source_implies_match, 'Source alias should expose implied entity keys')
        self.assertIn(target_key, source_implies_match.group(1).split())

        source_outgoing_match = re.search(r'data-outgoing-refs="([^"]*)"', source_tag)
        self.assertIsNotNone(source_outgoing_match, 'Source alias should list outgoing reference keys')
        self.assertIn(reference_key, source_outgoing_match.group(1).split())

        target_pattern = re.compile(rf'<div[^>]*data-entity-key="{re.escape(target_key)}"[^>]*>')
        target_match = target_pattern.search(page)
        self.assertIsNotNone(target_match, 'Target alias entry should include data attributes for highlighting')
        target_tag = target_match.group(0)

        target_implies_match = re.search(r'data-implies="([^"]*)"', target_tag)
        self.assertIsNotNone(target_implies_match, 'Target alias should expose implied entity keys')
        self.assertIn(source_key, target_implies_match.group(1).split())

        target_incoming_match = re.search(r'data-incoming-refs="([^"]*)"', target_tag)
        self.assertIsNotNone(target_incoming_match, 'Target alias should list incoming reference keys')
        self.assertIn(reference_key, target_incoming_match.group(1).split())

    def test_index_cross_reference_skips_cids_without_named_alias(self):
        """Orphaned CIDs from aliases without names should not appear in the dashboard."""
        self.login_user()

        cid_value = generate_cid(b'Alias without a name referencing this CID')
        cid_record = CID(
            path=f'/{cid_value}',
            file_data=b'nameless alias content',
            uploaded_by_user_id=self.test_user_id,
        )
        nameless_alias = Alias(
            name='',
            user_id=self.test_user_id,
            definition=_alias_definition('', f'/{cid_value}'),
        )

        db.session.add_all([cid_record, nameless_alias])
        db.session.commit()

        response = self.client.get('/')
        page = response.get_data(as_text=True)

        self.assertIn('No CIDs referenced by your aliases or servers yet.', page)

        with self.app.test_request_context('/'):
            cross_reference = _build_cross_reference_data(self.test_user_id)

        self.assertFalse(
            any(entry['cid'] == cid_value for entry in cross_reference['cids']),
            'CID referenced only by a nameless alias should be filtered out',
        )
        self.assertFalse(
            any(
                ref['target_type'] == 'cid' and ref['target_name'] == cid_value
                for ref in cross_reference['references']
            ),
            'References column should not include entries for the filtered CID',
        )


class TestSearchApi(BaseTestCase):
    """Verify the incremental search endpoint."""

    def setUp(self):
        super().setUp()
        self.login_user()

    def test_search_results_include_all_categories(self):
        """Search results should highlight matches across every enabled category."""

        alias = Alias(
            name='hello-alias',
            user_id=self.test_user_id,
            definition=_alias_definition('hello-alias', '/servers/hello-server'),
        )
        server = Server(
            name='hello-server',
            definition='''
def main(request):
    return "Hello from server"
'''.strip(),
            user_id=self.test_user_id,
        )
        variable = Variable(
            name='HELLO_VARIABLE',
            definition='The value says hello to the world.',
            user_id=self.test_user_id,
        )
        secret = Secret(
            name='HELLO_SECRET',
            definition='super hello secret token',
            user_id=self.test_user_id,
        )
        cid_value = generate_cid(b'Hello from CID search test')
        cid_record = CID(
            path=f'/{cid_value}',
            file_data=b'Hello from CID search test',
            uploaded_by_user_id=self.test_user_id,
        )

        db.session.add_all([alias, server, variable, secret, cid_record])
        db.session.commit()

        response = self.client.get('/search/results', query_string={'q': 'hello'})
        self.assertEqual(response.status_code, 200)

        payload = response.get_json()
        categories = payload['categories']

        self.assertEqual(payload['total_count'], 5)
        self.assertEqual(categories['aliases']['count'], 1)
        self.assertEqual(categories['servers']['count'], 1)
        self.assertEqual(categories['variables']['count'], 1)
        self.assertEqual(categories['secrets']['count'], 1)
        self.assertEqual(categories['cids']['count'], 1)

        alias_details = categories['aliases']['items'][0]['details']
        self.assertTrue(any('<mark>' in detail['value'] for detail in alias_details))

        alias_entry = categories['aliases']['items'][0]
        server_entry = categories['servers']['items'][0]
        variable_entry = categories['variables']['items'][0]
        secret_entry = categories['secrets']['items'][0]
        cid_entry = categories['cids']['items'][0]

        server_details = server_entry['details']
        self.assertTrue(server_details and '<mark>' in server_details[0]['value'])

        cid_details = cid_entry['details']
        self.assertTrue(cid_details and '<mark>' in cid_details[0]['value'])

        self.assertTrue(alias_entry['aliases'])
        self.assertEqual(alias_entry['aliases'][0]['name'], 'hello-alias')
        self.assertIn('/aliases/new?target_path=/servers/hello-server', alias_entry['alias_form_url'])

        self.assertTrue(server_entry['aliases'])
        self.assertEqual(server_entry['aliases'][0]['name'], 'hello-alias')
        self.assertIn('target_path=/servers/hello-server', server_entry['alias_form_url'])
        self.assertIn('name=hello-server', server_entry['alias_form_url'])

        self.assertIn('target_path=/variables/HELLO_VARIABLE', variable_entry['alias_form_url'])
        self.assertIn('name=HELLO_VARIABLE', variable_entry['alias_form_url'])

        self.assertIn('target_path=/secrets/HELLO_SECRET', secret_entry['alias_form_url'])
        self.assertIn('name=HELLO_SECRET', secret_entry['alias_form_url'])

        self.assertIn(f'target_path=/{cid_value}', cid_entry['alias_form_url'])
        self.assertIn(f'name={cid_value}', cid_entry['alias_form_url'])

        filtered = self.client.get(
            '/search/results',
            query_string={'q': 'hello', 'aliases': '1', 'servers': '0', 'variables': '0', 'secrets': '0', 'cids': '0'},
        )
        filtered_payload = filtered.get_json()
        self.assertEqual(filtered_payload['total_count'], 1)
        self.assertEqual(filtered_payload['categories']['aliases']['count'], 1)
        for category in ('servers', 'variables', 'secrets', 'cids'):
            self.assertEqual(filtered_payload['categories'][category]['count'], 0)

        empty_response = self.client.get('/search/results', query_string={'q': '   '})
        empty_payload = empty_response.get_json()
        self.assertEqual(empty_payload['total_count'], 0)
        for category in ('aliases', 'servers', 'variables', 'secrets', 'cids'):
            self.assertEqual(empty_payload['categories'][category]['count'], 0)

    def test_cid_results_sorted_and_limited_to_latest_entries(self):
        """CID search results should be sorted by newest first and capped at 100 items."""

        now = datetime.now(timezone.utc)
        for index in range(105):
            record = CID(
                path=f'/needle-{index:03d}',
                file_data=f'needle {index}'.encode(),
                uploaded_by_user_id=self.test_user_id,
                created_at=now + timedelta(minutes=index),
            )
            db.session.add(record)

        db.session.commit()

        response = self.client.get(
            '/search/results',
            query_string={
                'q': 'needle',
                'aliases': '0',
                'servers': '0',
                'variables': '0',
                'secrets': '0',
                'cids': '1',
            },
        )

        self.assertEqual(response.status_code, 200)

        payload = response.get_json()
        cids_category = payload['categories']['cids']

        self.assertEqual(payload['total_count'], 100)
        self.assertEqual(cids_category['count'], 100)
        self.assertEqual(len(cids_category['items']), 100)
        self.assertEqual(cids_category['items'][0]['name'], '/needle-104')
        self.assertEqual(cids_category['items'][-1]['name'], '/needle-005')

    def test_index_cross_reference_skips_cids_without_named_server(self):
        """Servers lacking a name should not introduce orphan CID entries."""
        self.login_user()

        cid_value = generate_cid(b'Server without a name referencing this CID')
        cid_record = CID(
            path=f'/{cid_value}',
            file_data=b'nameless server content',
            uploaded_by_user_id=self.test_user_id,
        )
        nameless_server = Server(
            name='',
            definition="""
def main(request):
    return "Hello"
""".strip(),
            user_id=self.test_user_id,
            definition_cid=f'/{cid_value}',
        )

        db.session.add_all([cid_record, nameless_server])
        db.session.commit()

        response = self.client.get('/')
        page = response.get_data(as_text=True)

        self.assertIn('No CIDs referenced by your aliases or servers yet.', page)

        with self.app.test_request_context('/'):
            cross_reference = _build_cross_reference_data(self.test_user_id)

        self.assertFalse(
            any(entry['cid'] == cid_value for entry in cross_reference['cids']),
            'CID referenced only by a nameless server should be filtered out',
        )
        self.assertFalse(
            any(
                ref['target_type'] == 'cid' and ref['target_name'] == cid_value
                for ref in cross_reference['references']
            ),
            'References column should not include entries for the filtered CID',
        )

    def test_plans_page(self):
        """Plans endpoint should stay disabled and answer with a 404."""
        response = self.client.get('/plans')
        self.assertEqual(response.status_code, 404)

    def test_terms_page_remains_disabled_and_returns_404(self):
        """/terms should behave like a missing page while the legacy route stays disabled."""
        response = self.client.get('/terms')
        # The terms route is intentionally disabled, so the app should treat it as not found.
        self.assertEqual(response.status_code, 404)

    def test_privacy_page_returns_not_found(self):
        """Privacy endpoint should stay disabled and answer with a 404."""
        response = self.client.get('/privacy')
        self.assertEqual(response.status_code, 404)

    def test_404_page_includes_creation_links(self):
        """The 404 page should offer shortcuts for creating aliases or servers."""
        missing_path = '/missing/path'

        response = self.client.get(missing_path)
        self.assertEqual(response.status_code, 404)

        page = response.get_data(as_text=True)
        self.assertIn(f"/aliases/new?path={missing_path}", page)
        self.assertIn(f"/servers/new?path={missing_path}", page)


class TestAuthenticatedRoutes(BaseTestCase):
    """Test routes that require authentication."""

    def test_dashboard_redirects_unauthenticated(self):
        """Test dashboard redirects unauthenticated users."""
        response = self.client.get('/dashboard', follow_redirects=False)
        self.assertEqual(response.status_code, 302)

    def test_dashboard_redirects_authenticated_users_to_profile(self):
        """Dashboard should lead signed-in users to their profile overview."""
        self.login_user()
        response = self.client.get('/dashboard', follow_redirects=False)
        self.assertEqual(response.status_code, 302)
        self.assertIn('/profile', response.location)

    def test_dashboard_without_access_redirects_to_profile(self):
        """Test dashboard redirects users without access to profile."""

        restricted_user_id = 'no_access_user'
        self.login_user(restricted_user_id)

        with patch('routes.core.current_user') as mock_user:
            mock_user.id = restricted_user_id
            mock_user.has_access.return_value = False

            response = self.client.get('/dashboard', follow_redirects=False)

        self.assertEqual(response.status_code, 302)
        self.assertIn('/profile', response.location)

    def test_profile_page_returns_success_for_authenticated_user(self):
        """Ensure authenticated users can load their profile page with a 200 response."""
        self.login_user()
        response = self.client.get('/profile')
        # Authenticated access should successfully render the profile page.
        self.assertEqual(response.status_code, 200)

    def test_navigation_includes_meta_inspector_link(self):
        """Display a metadata inspector shortcut in the site navigation."""

        self.login_user()
        response = self.client.get('/profile')
        self.assertEqual(response.status_code, 200)

        page = response.get_data(as_text=True)
        self.assertIn('href="/meta/profile.html"', page)
        self.assertIn('fa-circle-info', page)

    def test_content_route_returns_not_found(self):
        """Legacy /content endpoint should be unavailable."""
        self.login_user()
        response = self.client.get('/content', follow_redirects=False)
        self.assertEqual(response.status_code, 404)


class TestRemovedLegacyRoutes(BaseTestCase):
    """Ensure removed authentication and marketing routes return 404."""

    def test_subscribe_route_removed(self):
        self.login_user()
        self.assertEqual(self.client.get('/subscribe').status_code, 404)
        self.assertEqual(
            self.client.post('/subscribe', data={'plan': 'free', 'submit': 'Subscribe'}).status_code,
            404,
        )

    def test_accept_terms_route_removed(self):
        self.login_user()
        self.assertEqual(self.client.get('/accept-terms').status_code, 404)
        self.assertEqual(
            self.client.post('/accept-terms', data={'submit': 'Accept Terms'}).status_code,
            404,
        )

    def test_invitation_routes_removed(self):
        self.login_user()
        self.assertEqual(self.client.get('/invitations').status_code, 404)
        self.assertEqual(self.client.get('/create-invitation').status_code, 404)
        self.assertEqual(
            self.client.post('/create-invitation', data={'submit': 'Create Invitation'}).status_code,
            404,
        )

    def test_require_invitation_removed(self):
        self.login_user()
        self.assertEqual(self.client.get('/require-invitation').status_code, 404)
        self.assertEqual(
            self.client.post('/require-invitation', data={'invitation_code': 'test'}).status_code,
            404,
        )

    def test_invite_link_removed(self):
        self.login_user()
        self.assertEqual(self.client.get('/invite/example-code').status_code, 404)

    def test_screenshot_demo_removed(self):
        self.login_user()
        self.assertEqual(self.client.get('/_screenshot/cid-demo').status_code, 404)


class TestFileUploadRoutes(BaseTestCase):
    """Test file upload routes."""

    def test_upload_get_returns_200_with_text_ai_markup(self):
        """GET /upload returns HTTP 200 and renders the text AI input markup."""
        self.login_user()
        response = self.client.get('/upload')
        self.assertEqual(response.status_code, 200)

        page = response.get_data(as_text=True)
        # The upload page must render the AI-enhanced text input so users can submit
        # content with the correct identifiers.
        self.assertIn('text_content-ai-input', page)
        self.assertIn('data-ai-target-id="text_content"', page)
        self.assertIn('data-code-editor-for="text_content"', page)
        self.assertIn('js/code_editor.js', page)
        self.assertIn('ace-builds@1.32.6', page)

    def test_upload_post_stores_file_and_returns_success_page(self):
        """Uploading a new file persists its content for the user and renders the success page."""
        self.login_user()

        # Create test file data to submit through the upload form.
        test_data = b"Test file content"
        test_file = (BytesIO(test_data), 'test.txt')

        response = self.client.post('/upload', data={
            'file': test_file,
            'title': 'Test File',
            'description': 'Test description',
            'submit': 'Upload File'
        }, follow_redirects=True)

        self.assertEqual(response.status_code, 200)

        # The user's upload must be stored in the database so it can be referenced later.
        cid_record = CID.query.filter_by(uploaded_by_user_id=self.test_user_id).first()
        self.assertIsNotNone(cid_record)
        self.assertEqual(cid_record.file_data, test_data)

    def test_upload_duplicate_file_is_deduplicated(self):
        """Uploading identical content reuses the existing CID instead of creating a duplicate record."""
        self.login_user()

        test_data = b"Duplicate content"
        cid = generate_cid(test_data)

        # Create existing CID record
        existing_cid = CID(
            path=f"/{cid}",
            file_data=test_data,
            file_size=len(test_data),
            uploaded_by_user_id=self.test_user_id
        )
        db.session.add(existing_cid)
        db.session.commit()

        # Try to upload same content
        test_file = (BytesIO(test_data), 'duplicate.txt')
        response = self.client.post('/upload', data={
            'file': test_file,
            'title': 'Duplicate File',
            'submit': 'Upload File'
        }, follow_redirects=True)

        self.assertEqual(response.status_code, 200)

        # The existing CID should still be the only record for this content.
        count = CID.query.filter_by(path=f"/{cid}").count()
        self.assertEqual(count, 1)

    def test_uploads_list_displays_reference_placeholder(self):
        """Uploads list renders manual uploads with a reference placeholder."""
        self.login_user()

        # Create test upload
        test_cid = CID(
            path="/test_cid",
            file_data=b"test data",
            file_size=9,
            uploaded_by_user_id=self.test_user_id
        )
        db.session.add(test_cid)
        db.session.commit()

        response = self.client.get('/uploads')
        self.assertEqual(response.status_code, 200)
        page = response.get_data(as_text=True)
        # Success requires the manual upload to appear with its reference section.
        self.assertIn('References', page)
        self.assertIn('None', page)

    def test_uploads_list_excludes_server_events(self):
        """Uploads list should only show manual uploads."""
        self.login_user()

        manual_bytes = b"manual content"
        manual_cid = generate_cid(manual_bytes)
        server_bytes = b"server output"
        server_result_cid = generate_cid(server_bytes)
        request_payload = b"request payload"
        request_cid = generate_cid(request_payload)
        invocation_payload = b"invocation payload"
        invocation_cid = generate_cid(invocation_payload)
        servers_payload = b"servers snapshot"
        servers_cid = generate_cid(servers_payload)

        manual_upload = CID(
            path=f"/{manual_cid}",
            file_data=manual_bytes,
            file_size=len(manual_bytes),
            uploaded_by_user_id=self.test_user_id,
        )

        server_upload = CID(
            path=f"/{server_result_cid}",
            file_data=server_bytes,
            file_size=len(server_bytes),
            uploaded_by_user_id=self.test_user_id,
        )

        request_upload = CID(
            path=f"/{request_cid}",
            file_data=request_payload,
            file_size=len(request_payload),
            uploaded_by_user_id=self.test_user_id,
        )

        invocation_upload = CID(
            path=f"/{invocation_cid}",
            file_data=invocation_payload,
            file_size=len(invocation_payload),
            uploaded_by_user_id=self.test_user_id,
        )

        servers_upload = CID(
            path=f"/{servers_cid}",
            file_data=servers_payload,
            file_size=len(servers_payload),
            uploaded_by_user_id=self.test_user_id,
        )

        invocation = ServerInvocation(
            user_id=self.test_user_id,
            server_name='test-server',
            result_cid=server_result_cid,
            invocation_cid=invocation_cid,
            request_details_cid=request_cid,
            servers_cid=servers_cid,
        )

        db.session.add_all([
            manual_upload,
            server_upload,
            request_upload,
            invocation_upload,
            servers_upload,
            invocation,
        ])
        db.session.commit()

        response = self.client.get('/uploads')
        self.assertEqual(response.status_code, 200)

        page = response.get_data(as_text=True)
        self.assertIn(manual_cid, page)
        self.assertNotIn(server_result_cid, page)
        self.assertNotIn(request_cid, page)
        self.assertNotIn(invocation_cid, page)
        self.assertNotIn(servers_cid, page)
        self.assertNotIn('Server: test-server', page)
        self.assertNotIn('View event JSON', page)

    def test_server_events_page_shows_invocations(self):
        """Server events page should list invocation details and required links."""
        self.login_user()

        result_cid = generate_cid(b"result")
        invocation_cid = "I" * CID_LENGTH
        servers_cid = "S" * CID_LENGTH

        request_payload = json.dumps({
            'headers': {
                'Referer': 'https://example.com/origin'
            }
        }, indent=2, sort_keys=True).encode('utf-8')
        request_cid = generate_cid(request_payload)

        db.session.add(CID(
            path=f'/{request_cid}',
            file_data=request_payload,
            file_size=len(request_payload),
            uploaded_by_user_id=self.test_user_id,
        ))

        invocation = ServerInvocation(
            user_id=self.test_user_id,
            server_name='test-server',
            result_cid=result_cid,
            servers_cid=servers_cid,
            request_details_cid=request_cid,
            invocation_cid=invocation_cid,
        )

        db.session.add(invocation)
        db.session.commit()

        response = self.client.get('/server_events')
        self.assertEqual(response.status_code, 200)

        page = response.get_data(as_text=True)
        self.assertIn(f'href="/{invocation_cid}.txt"', page)
        self.assertIn(f'href="/{request_cid}.txt"', page)
        self.assertIn(f'href="/{result_cid}.txt"', page)
        self.assertIn(f'href="/{servers_cid}.txt"', page)

        self.assertIn(f'/{invocation_cid}.txt', page)
        self.assertIn(f'/{request_cid}.txt', page)
        self.assertIn(f'/{result_cid}.txt', page)
        self.assertIn(f'/{servers_cid}.txt', page)

        self.assertIn(f'/edit/{invocation_cid}', page)
        self.assertIn(f'/meta/{invocation_cid}', page)
        self.assertIn('/servers/test-server', page)
        self.assertIn('https://example.com/origin', page)

        self.assertIn(f'#{invocation_cid[:9]}...', page)
        self.assertIn(f'#{request_cid[:9]}...', page)
        self.assertIn(f'#{result_cid[:9]}...', page)
        self.assertIn(f'#{servers_cid[:9]}...', page)


class TestCidEditingRoutes(BaseTestCase):
    """Tests for editing CID content via the edit page."""

    def _create_cid_record(self, content: bytes, path: str = None) -> str:
        if path is None:
            cid_value = generate_cid(content)
            cid_path = f'/{cid_value}'
        else:
            cid_path = path if path.startswith('/') else f'/{path}'
            cid_value = cid_path.lstrip('/')

        record = CID(
            path=cid_path,
            file_data=content,
            file_size=len(content),
            uploaded_by_user_id=self.test_user_id,
        )
        db.session.add(record)
        db.session.commit()
        return cid_value

    def _create_alias(self, name: str, target_path: str) -> Alias:
        alias = Alias(
            name=name,
            user_id=self.test_user_id,
            definition=_alias_definition(name, target_path),
        )
        db.session.add(alias)
        db.session.commit()
        return alias

    def test_edit_requires_login(self):
        cid_value = self._create_cid_record(b'needs auth')
        response = self.client.get(f'/edit/{cid_value}', follow_redirects=False)
        self.assertEqual(response.status_code, 200)

    def test_edit_cid_get_full_match(self):
        cid_value = self._create_cid_record(b'original content')
        alias = Alias(
            name='docs',
            user_id=self.test_user_id,
            definition=_alias_definition('docs', '/docs'),
        )
        server = Server(name='ref-server', definition='return None', user_id=self.test_user_id)
        db.session.add_all([alias, server])
        db.session.commit()
        cid_record = CID.query.filter_by(path=f'/{cid_value}').first()
        cid_record.file_data = b'Use /docs with /servers/ref-server'
        db.session.commit()

        self.login_user()
        response = self.client.get(f'/edit/{cid_value}')
        self.assertEqual(response.status_code, 200)

        page = response.get_data(as_text=True)
        self.assertIn('Referenced Entities', page)
        self.assertIn('docs', page)
        self.assertIn('ref-server', page)
        self.assertIn(cid_value, page)
        self.assertIn('text_content-ai-input', page)
        self.assertIn('data-ai-target-id="text_content"', page)
        self.assertIn('data-code-editor-for="text_content"', page)
        self.assertIn('js/code_editor.js', page)
        self.assertIn('ace-builds@1.32.6', page)

    def test_edit_cid_get_without_alias_shows_alias_field(self):
        cid_value = self._create_cid_record(b'no alias yet')
        self.login_user()
        response = self.client.get(f'/edit/{cid_value}')
        self.assertEqual(response.status_code, 200)

        page = response.get_data(as_text=True)
        self.assertIn('Alias Name (optional)', page)
        self.assertIn('Optionally supply a new alias', page)

    def test_edit_cid_get_unique_prefix(self):
        cid_value = self._create_cid_record(b'unique prefix content')
        self.login_user()
        prefix = cid_value[:6]

        response = self.client.get(f'/edit/{prefix}')
        self.assertEqual(response.status_code, 200)

        page = response.get_data(as_text=True)
        self.assertIn(cid_value, page)
        self.assertIn('unique prefix content', page)

    def test_edit_cid_get_with_existing_alias_updates_button_text(self):
        cid_value = self._create_cid_record(b'aliased content')
        self._create_alias('Atari', f'/{cid_value}')
        self.login_user()

        response = self.client.get(f'/edit/{cid_value}')
        self.assertEqual(response.status_code, 200)

        page = response.get_data(as_text=True)
        self.assertIn('Save Atari', page)
        self.assertIn('Saving will update the <strong>Atari</strong> alias', page)
        self.assertNotIn('Alias Name (optional)', page)

    def test_edit_cid_multiple_matches(self):
        self.login_user()
        first = self._create_cid_record(b'first option', path='/shared123')
        second = self._create_cid_record(b'second option', path='/shared456')

        response = self.client.get('/edit/shared')
        self.assertEqual(response.status_code, 200)

        page = response.get_data(as_text=True)
        self.assertIn('Multiple Matches Found', page)
        self.assertIn(first, page)
        self.assertIn(second, page)

    def test_edit_cid_full_match_preferred_over_prefix(self):
        self.login_user()
        exact = self._create_cid_record(b'exact match', path='/shared')
        self._create_cid_record(b'longer match', path='/shared123')

        response = self.client.get('/edit/shared')
        self.assertEqual(response.status_code, 200)

        page = response.get_data(as_text=True)
        self.assertNotIn('Multiple Matches Found', page)
        self.assertIn(exact, page)
        self.assertIn('exact match', page)

    def test_edit_cid_not_found(self):
        self.login_user()
        response = self.client.get('/edit/missing')
        self.assertEqual(response.status_code, 404)

    def test_edit_cid_save_creates_new_record(self):
        original_content = b'original text'
        cid_value = self._create_cid_record(original_content)
        self.login_user()

        updated_text = 'updated text value'
        response = self.client.post(
            f'/edit/{cid_value}',
            data={'text_content': updated_text, 'submit': 'Save Changes'},
            follow_redirects=True,
        )

        self.assertEqual(response.status_code, 200)

        new_cid = generate_cid(updated_text.encode('utf-8'))
        record = CID.query.filter_by(path=f'/{new_cid}').first()
        self.assertIsNotNone(record)
        self.assertEqual(record.file_data, updated_text.encode('utf-8'))

        page = response.get_data(as_text=True)
        self.assertIn(new_cid, page)

    def test_edit_cid_save_updates_existing_alias_target(self):
        original_content = b'alias original'
        cid_value = self._create_cid_record(original_content)
        self._create_alias('Atari', f'/{cid_value}')
        self.login_user()

        updated_text = 'alias new content'
        response = self.client.post(
            f'/edit/{cid_value}',
            data={'text_content': updated_text, 'submit': 'Save Atari'},
            follow_redirects=True,
        )

        self.assertEqual(response.status_code, 200)

        new_cid = generate_cid(updated_text.encode('utf-8'))
        alias = Alias.query.filter_by(name='Atari', user_id=self.test_user_id).first()
        self.assertIsNotNone(alias)
        self.assertEqual(alias.target_path, f'/{new_cid}')

        page = response.get_data(as_text=True)
        self.assertIn(new_cid, page)

    def test_edit_cid_save_allows_creating_new_alias(self):
        original_content = b'add alias original'
        cid_value = self._create_cid_record(original_content)
        self.login_user()

        updated_text = 'add alias new'
        alias_name = 'NewAlias'
        response = self.client.post(
            f'/edit/{cid_value}',
            data={
                'text_content': updated_text,
                'alias_name': alias_name,
                'submit': 'Save Changes',
            },
            follow_redirects=True,
        )

        self.assertEqual(response.status_code, 200)

        new_cid = generate_cid(updated_text.encode('utf-8'))
        alias = Alias.query.filter_by(name=alias_name, user_id=self.test_user_id).first()
        self.assertIsNotNone(alias)
        self.assertEqual(alias.target_path, f'/{new_cid}')
        self.assertEqual(alias.match_type, 'literal')
        self.assertFalse(alias.ignore_case)

    def test_edit_cid_alias_name_conflict_shows_error(self):
        original_content = b'conflict original'
        cid_value = self._create_cid_record(original_content)
        self._create_alias('Existing', '/other-target')
        self.login_user()

        updated_text = 'conflict new text'
        response = self.client.post(
            f'/edit/{cid_value}',
            data={
                'text_content': updated_text,
                'alias_name': 'Existing',
                'submit': 'Save Changes',
            },
            follow_redirects=True,
        )

        self.assertEqual(response.status_code, 200)

        page = response.get_data(as_text=True)
        self.assertIn('Alias with this name already exists.', page)
        self.assertIn('Alias Name (optional)', page)

        new_cid = generate_cid(updated_text.encode('utf-8'))
        self.assertIsNone(CID.query.filter_by(path=f'/{new_cid}').first())

        alias = Alias.query.filter_by(name='Existing', user_id=self.test_user_id).first()
        self.assertIsNotNone(alias)
        self.assertEqual(alias.target_path, '/other-target')

    def test_edit_cid_save_existing_content(self):
        content = b'repeated text content'
        cid_value = self._create_cid_record(content)
        self.login_user()

        response = self.client.post(
            f'/edit/{cid_value}',
            data={'text_content': content.decode('utf-8'), 'submit': 'Save Changes'},
            follow_redirects=True,
        )

        self.assertEqual(response.status_code, 200)
        count = CID.query.filter_by(path=f'/{cid_value}').count()
        self.assertEqual(count, 1)

class TestHistoryRoutes(BaseTestCase):
    """Test history and page view routes."""

    @patch('routes.history.get_user_history_statistics')
    def test_history_page_displays_invocation_and_referer_details(self, mock_stats):
        """Ensure history page renders invocation links, server events, and referer metadata for page views."""
        result_cid = 'A' * CID_LENGTH
        invocation_cid = 'B' * CID_LENGTH

        # Mock the statistics function to avoid SQLAlchemy func issues
        mock_stats.return_value = {
            'total_views': 1,
            'unique_paths': 1,
            'popular_paths': [(f'/{result_cid}', 1)]
        }

        self.login_user()

        # Create test page view
        request_details = json.dumps({
            'headers': {
                'Referer': 'https://example.com/source'
            }
        }, indent=2, sort_keys=True).encode('utf-8')
        request_cid = generate_cid(request_details)

        db.session.add(CID(
            path=f'/{request_cid}',
            file_data=request_details,
            file_size=len(request_details),
            uploaded_by_user_id=self.test_user_id,
        ))

        invocation = ServerInvocation(
            user_id=self.test_user_id,
            server_name='test-server',
            result_cid=result_cid,
            invocation_cid=invocation_cid,
            request_details_cid=request_cid,
        )
        db.session.add(invocation)

        page_view = PageView(
            user_id=self.test_user_id,
            path=f'/{result_cid}',
            method='GET',
            user_agent='Test Agent',
            ip_address='127.0.0.1'
        )
        db.session.add(page_view)
        db.session.commit()

        response = self.client.get('/history')
        self.assertEqual(response.status_code, 200)

        # Success criteria: invocation link, server event details, and referer metadata are visible.
        page = response.get_data(as_text=True)
        self.assertIn(f'/{invocation_cid}.json', page)
        self.assertIn('Server event: test-server', page)
        self.assertIn('Referer: https://example.com/source', page)

    @patch('routes.history.get_user_history_statistics')
    @patch('routes.history.get_paginated_page_views')
    def test_history_pagination_second_page_empty_results(self, mock_paginated, mock_stats):
        """Requesting page 2 returns 200 even when pagination yields no results."""
        # Mock pagination/statistics to simulate requesting an empty second page.
        mock_stats.return_value = {
            'total_views': 1,
            'unique_paths': 1,
            'popular_paths': [('/test-path', 1)]
        }
        mock_paginated.return_value = []

        self.login_user()
        response = self.client.get('/history?page=2')
        self.assertEqual(response.status_code, 200)


class TestServerRoutes(BaseTestCase):
    """Test server management routes."""

    @patch('routes.servers.get_current_server_definitions_cid')
    def test_servers_list_shows_overview_and_create_link(self, mock_cid):
        """The servers index should load and display the overview header plus a create button."""
        # Mock the CID function to avoid network lookups during the list fetch
        mock_cid.return_value = 'test_cid_123'

        self.login_user()
        response = self.client.get('/servers')
        self.assertEqual(response.status_code, 200)

<<<<<<< HEAD
    def test_new_server_get_renders_template_selection_ui(self):
        """Ensure GET /servers/new renders template selection and AI definition controls."""
=======
        page = response.get_data(as_text=True)
        self.assertIn('My Servers', page)
        self.assertIn('Create New Server', page)

    def test_new_server_get(self):
        """Test new server page GET request."""
>>>>>>> a17e5791
        self.login_user()
        response = self.client.get('/servers/new')
        self.assertEqual(response.status_code, 200)

        page = response.get_data(as_text=True)
        # The page should communicate how to start a server definition, including template selection and AI helpers.
        self.assertIn('Start from a Template', page)
        self.assertIn('server-template-select', page)
        self.assertIn('definition-ai-input', page)
        self.assertIn('data-ai-target-id="definition"', page)

        for template in get_server_templates():
            self.assertIn(template['name'], page)
            if template.get('description'):
                self.assertIn(template['description'], page)

    def test_new_server_prefills_name_from_path_query(self):
        """The server creation form should reuse the requested path for its name."""
        self.login_user()

        response = self.client.get('/servers/new?path=/docs/latest')
        self.assertEqual(response.status_code, 200)

        page = response.get_data(as_text=True)
        self.assertIn('value="docs"', page)

    def test_new_server_post(self):
        """Test creating new server."""
        self.login_user()
        response = self.client.post('/servers/new', data={
            'name': 'test-server',
            'definition': 'Test server definition',
            'template': 'y',
            'submit': 'Save Server'
        }, follow_redirects=True)

        self.assertEqual(response.status_code, 200)

        # Check server was created
        server = Server.query.filter_by(user_id=self.test_user_id, name='test-server').first()
        self.assertIsNotNone(server)
        self.assertEqual(server.definition, 'Test server definition')
        self.assertTrue(server.template)

    def test_new_server_duplicate_name_shows_error_and_preserves_original(self):
        """Submitting a duplicate server name re-renders the form with an error and keeps only the original record."""
        # Create existing server
        existing_server = Server(
            name='duplicate-server',
            definition='Existing definition',
            user_id=self.test_user_id
        )
        db.session.add(existing_server)
        db.session.commit()

        self.login_user()
        response = self.client.post('/servers/new', data={
            'name': 'duplicate-server',
            'definition': 'New definition',
            'submit': 'Save Server'
        }, follow_redirects=True)

        self.assertEqual(response.status_code, 200)

        page = response.get_data(as_text=True)
        self.assertIn('A server named "duplicate-server" already exists', page)

        # The duplicate submission should leave the original server as the lone record.
        count = Server.query.filter_by(user_id=self.test_user_id, name='duplicate-server').count()
        self.assertEqual(count, 1)

    def test_view_server_renders_referenced_entities_and_returns_ok(self):
        """Viewing a server returns 200 and surfaces referenced metadata in the page."""
        helper_server = Server(name='helper', definition='print("helper")', user_id=self.test_user_id)
        alias = Alias(
            name='docs-link',
            user_id=self.test_user_id,
            definition=_alias_definition('docs-link', '/docs'),
        )
        cid_value = 'cidserver123456'
        cid_record = CID(
            path=f'/{cid_value}',
            file_data=b'server reference',
            file_size=16,
            uploaded_by_user_id=self.test_user_id,
        )
        server = Server(
            name='view-server',
            definition=(
                f'print("Use /{alias.name} and /servers/{helper_server.name} and /{helper_server.name} and /{cid_value}")'
            ),
            user_id=self.test_user_id
        )
        db.session.add_all([helper_server, alias, cid_record, server])
        db.session.commit()

        self.login_user()
        response = self.client.get('/servers/view-server')
        # Viewing the server should succeed and expose referenced resources to the user.
        self.assertEqual(response.status_code, 200)
        page = response.get_data(as_text=True)
        self.assertIn('Referenced Entities', page)
        self.assertIn(alias.name, page)
        self.assertIn(helper_server.name, page)
        self.assertIn(f'/meta/{cid_value}', page)

    def test_view_server_includes_main_test_form(self):
        """Server detail page should surface parameter inputs when main() is present."""
        server = Server(
            name='auto-test',
            definition='def main(user, greeting="Hello"):\n    return {"output": greeting}',
            user_id=self.test_user_id,
        )
        db.session.add(server)
        db.session.commit()

        self.login_user()
        response = self.client.get('/servers/auto-test')
        self.assertEqual(response.status_code, 200)

        page = response.get_data(as_text=True)
        self.assertIn('data-mode="main"', page)
        self.assertIn('name="user"', page)
        self.assertIn('name="greeting"', page)
        user_snippet = '\n'.join([
            '<textarea class="form-control"',
            '                                  id="server-test-param-0"',
            '                                  name="user"',
        ])
        greeting_snippet = '\n'.join([
            '<textarea class="form-control"',
            '                                  id="server-test-param-1"',
            '                                  name="greeting"',
        ])
        legacy_input_snippet = '\n'.join([
            '<input type="text"',
            '                               class="form-control"',
            '                               id="server-test-param-0"',
        ])
        self.assertIn(user_snippet, page)
        self.assertIn(greeting_snippet, page)
        self.assertNotIn(legacy_input_snippet, page)
        self.assertIn('/auto-test', page)

    def test_view_server_falls_back_to_query_test_form(self):
        """When no main() exists a key/value textarea should be displayed."""
        server = Server(
            name='simple-test',
            definition='print("hello")',
            user_id=self.test_user_id,
        )
        db.session.add(server)
        db.session.commit()

        self.login_user()
        response = self.client.get('/servers/simple-test')
        self.assertEqual(response.status_code, 200)

        page = response.get_data(as_text=True)
        self.assertIn('data-mode="query"', page)
        self.assertIn('Enter each parameter on a new line', page)
        self.assertIn('/simple-test', page)
        self.assertIn('server-test-query-ai-input', page)
        self.assertIn('data-ai-target-id="server-test-query"', page)

    def test_view_server_invocation_history_table(self):
        """Server detail page should show invocation events in table format."""
        server = Server(
            name='view-server',
            definition='Server to view',
            user_id=self.test_user_id
        )
        db.session.add(server)

        result_cid = generate_cid(b"result")
        invocation_cid = "I" * CID_LENGTH
        servers_cid = "S" * CID_LENGTH

        request_payload = json.dumps({
            'headers': {
                'Referer': 'https://example.com/origin'
            }
        }, indent=2, sort_keys=True).encode('utf-8')
        request_cid = generate_cid(request_payload)

        db.session.add(CID(
            path=f'/{request_cid}',
            file_data=request_payload,
            file_size=len(request_payload),
            uploaded_by_user_id=self.test_user_id,
        ))

        invocation = ServerInvocation(
            user_id=self.test_user_id,
            server_name='view-server',
            result_cid=result_cid,
            servers_cid=servers_cid,
            request_details_cid=request_cid,
            invocation_cid=invocation_cid,
        )
        db.session.add(invocation)
        db.session.commit()

        self.login_user()
        response = self.client.get('/servers/view-server')
        self.assertEqual(response.status_code, 200)

        page = response.get_data(as_text=True)
        self.assertIn('<th>Invoked</th>', page)
        self.assertNotIn('<th>Server</th>', page)
        self.assertIn(f'href="/{invocation_cid}.txt"', page)
        self.assertIn(f'href="/{request_cid}.txt"', page)
        self.assertIn(f'href="/{result_cid}.txt"', page)
        self.assertIn(f'href="/{servers_cid}.txt"', page)
        self.assertIn(f'/edit/{invocation_cid}', page)
        self.assertIn(f'/meta/{invocation_cid}', page)
        self.assertIn(f'/{invocation_cid}.txt', page)
        self.assertIn(f'/{request_cid}.txt', page)
        self.assertIn(f'/{result_cid}.txt', page)
        self.assertIn(f'/{servers_cid}.txt', page)
        self.assertIn(f'#{invocation_cid[:9]}...', page)
        self.assertIn(f'#{request_cid[:9]}...', page)
        self.assertIn(f'#{result_cid[:9]}...', page)
        self.assertIn(f'#{servers_cid[:9]}...', page)
        self.assertIn('https://example.com/origin', page)
        self.assertIn('1 total', page)

    def test_view_nonexistent_server(self):
        """Test viewing nonexistent server."""
        self.login_user()
        response = self.client.get('/servers/nonexistent')
        self.assertEqual(response.status_code, 404)

    def test_edit_server_get_returns_populated_form(self):
        """GETing the edit page for an existing server returns 200 and shows the saved values."""
        server = Server(
            name='edit-server',
            definition='Server to edit',
            user_id=self.test_user_id
        )
        db.session.add(server)
        db.session.commit()

        self.login_user()
        response = self.client.get('/servers/edit-server/edit')
        self.assertEqual(response.status_code, 200)

        # The response should render the edit form with the server's current data prefilled.
        page = response.get_data(as_text=True)
        self.assertIn('value="edit-server"', page)
        self.assertIn('Server to edit', page)

    def test_edit_server_includes_test_form(self):
        """Edit page should expose the testing controls based on main() parameters."""
        server = Server(
            name='edit-test',
            definition='def main(token):\n    return {"output": token}',
            user_id=self.test_user_id,
        )
        db.session.add(server)
        db.session.commit()

        self.login_user()
        response = self.client.get('/servers/edit-test/edit')
        self.assertEqual(response.status_code, 200)

        page = response.get_data(as_text=True)
        self.assertIn('data-mode="main"', page)
        self.assertIn('name="token"', page)
        self.assertIn('/edit-test', page)

    def test_edit_server_post_updates_name_and_definition(self):
        """Submitting the edit form updates the server's name and definition."""
        server = Server(
            name='edit-server',
            definition='Original definition',
            user_id=self.test_user_id
        )
        db.session.add(server)
        db.session.commit()

        self.login_user()
        response = self.client.post('/servers/edit-server/edit', data={
            'name': 'edited-server',
            'definition': 'Updated definition',
            'submit': 'Rename to edited-server'
        }, follow_redirects=False)

        self.assertEqual(response.status_code, 302)

        # After submitting the edit, the persisted server should reflect the requested changes.
        db.session.refresh(server)
        self.assertEqual(server.name, 'edited-server')
        self.assertEqual(server.definition, 'Updated definition')

    def test_edit_server_save_as_creates_new_server(self):
        """Saving a server as a new copy should keep the original intact."""
        server = Server(
            name='copy-source',
            definition='Copy me',
            user_id=self.test_user_id
        )
        db.session.add(server)
        db.session.commit()

        self.login_user()
        response = self.client.post('/servers/copy-source/edit', data={
            'name': 'copy-target',
            'definition': 'Copy me',
            'enabled': 'y',
            'submit_action': 'save-as'
        }, follow_redirects=False)

        self.assertEqual(response.status_code, 302)
        self.assertTrue(response.headers['Location'].endswith('/servers/copy-target'))

        db.session.refresh(server)
        self.assertEqual(server.name, 'copy-source')

        duplicate = Server.query.filter_by(user_id=self.test_user_id, name='copy-target').first()
        self.assertIsNotNone(duplicate)
        self.assertEqual(duplicate.definition, 'Copy me')

    def test_delete_server_redirects_and_removes_database_record(self):
        """Posting to the delete endpoint should redirect and remove the server from the database."""
        server = Server(
            name='delete-server',
            definition='Server to delete',
            user_id=self.test_user_id
        )
        db.session.add(server)
        db.session.commit()

        self.login_user()
        response = self.client.post('/servers/delete-server/delete', follow_redirects=False)
        self.assertEqual(response.status_code, 302)

        # Confirm the server is removed from the user's collection after the redirect response.
        deleted_server = Server.query.filter_by(user_id=self.test_user_id, name='delete-server').first()
        self.assertIsNone(deleted_server)


class TestVariableRoutes(BaseTestCase):
    """Test variable management routes."""

    def test_variables_list_shows_sorted_user_variables(self):
        """Variables page should: 1) return 200, 2) show user variables, 3) sort them alphabetically."""

        variable_a = Variable(
            name='alpha',
            definition='First variable',
            user_id=self.test_user_id,
        )
        variable_b = Variable(
            name='beta',
            definition='Second variable',
            user_id=self.test_user_id,
        )
        db.session.add_all([variable_b, variable_a])
        db.session.commit()

        self.login_user()
        response = self.client.get('/variables')
        self.assertEqual(response.status_code, 200)

        page = response.get_data(as_text=True)
        self.assertIn('alpha', page)
        self.assertIn('beta', page)
        self.assertLess(page.index('alpha'), page.index('beta'))

    def test_new_variable_post(self):
        """Test creating new variable."""
        self.login_user()
        response = self.client.post('/variables/new', data={
            'name': 'test-variable',
            'definition': 'Test variable definition',
            'template': 'y',
            'submit': 'Save Variable'
        }, follow_redirects=True)

        self.assertEqual(response.status_code, 200)

        # Check variable was created
        variable = Variable.query.filter_by(user_id=self.test_user_id, name='test-variable').first()
        self.assertIsNotNone(variable)
        self.assertEqual(variable.definition, 'Test variable definition')
        self.assertTrue(variable.template)

    def test_new_variable_form_includes_ai_controls(self):
        """Variable form should expose AI helper controls."""
        self.login_user()
        response = self.client.get('/variables/new')
        self.assertEqual(response.status_code, 200)

        page = response.get_data(as_text=True)
        self.assertIn('definition-ai-input', page)
        self.assertIn('Ask AI to edit the variable definition', page)
        self.assertIn('data-code-editor-for="definition"', page)
        self.assertIn('code_editor.js', page)

    def test_variable_view_shows_matching_route_summary(self):
        """Variable detail view should render matching route information."""

        variable = Variable(
            name='profile-link',
            definition='/profile',
            user_id=self.test_user_id,
        )
        db.session.add(variable)
        db.session.commit()

        self.login_user()
        response = self.client.get('/variables/profile-link')
        self.assertEqual(response.status_code, 200)

        page = response.get_data(as_text=True)
        self.assertIn('Matching Route', page)
        self.assertIn('Route main.profile', page)
        self.assertIn('/profile', page)
        self.assertIn('Status:', page)

    def test_variable_edit_shows_404_matching_route(self):
        """Variable edit form should surface missing route diagnostics."""

        variable = Variable(
            name='missing-route',
            definition='/missing-endpoint',
            user_id=self.test_user_id,
        )
        db.session.add(variable)
        db.session.commit()

        self.login_user()
        response = self.client.get('/variables/missing-route/edit')
        self.assertEqual(response.status_code, 200)

        page = response.get_data(as_text=True)
        self.assertIn('Matching Route', page)
        self.assertIn('/missing-endpoint', page)
        self.assertIn('404 – Not Found', page)

    def test_variable_context_prefetches_path_content(self):
        """Variable values pointing at paths should resolve to page content."""

        server = Server(
            name='prefetch-source',
            definition="""
def main():
    return {"output": "prefetched-value", "content_type": "text/plain"}
""".strip(),
            user_id=self.test_user_id,
        )
        variable = Variable(
            name='prefetched',
            definition='/prefetch-source',
            user_id=self.test_user_id,
        )
        db.session.add_all([server, variable])
        db.session.commit()

        with self.app.test_request_context('/prefetch-check'):
            from flask import session

            session['_user_id'] = self.test_user_id
            context = server_execution._load_user_context()

        self.assertIn('prefetched', context['variables'])
        value = context['variables']['prefetched']
        self.assertNotEqual(value, variable.definition)
        self.assertIn('prefetched-value', value)


class TestSecretRoutes(BaseTestCase):
    """Test secret management routes."""

    def test_secrets_list_returns_ok_for_authenticated_user(self):
        """Secrets index returns HTTP 200 when accessed by a logged-in user."""
        self.login_user()
        # After logging in, the list endpoint should be reachable without error.
        response = self.client.get('/secrets')
        self.assertEqual(response.status_code, 200)

    def test_new_secret_post_persists_secret_and_flashes_success(self):
        """Submitting the new-secret form should persist the record and flash confirmation."""
        self.login_user()
        response = self.client.post('/secrets/new', data={
            'name': 'test-secret',
            'definition': 'Test secret definition',
            'template': 'y',
            'submit': 'Save Secret'
        }, follow_redirects=True)

        self.assertEqual(response.status_code, 200)

        # Verify the secret was stored with the expected template flag and content
        secret = Secret.query.filter_by(user_id=self.test_user_id, name='test-secret').first()
        self.assertIsNotNone(secret)
        self.assertEqual(secret.definition, 'Test secret definition')
        self.assertTrue(secret.template)

        # Confirm the user receives feedback about the successful creation
        page = unescape(response.get_data(as_text=True))
        self.assertIn('Secret "test-secret" created successfully!', page)

    def test_new_secret_form_includes_ai_controls(self):
        """Secret form should expose AI helper controls."""
        self.login_user()
        response = self.client.get('/secrets/new')
        self.assertEqual(response.status_code, 200)

        page = response.get_data(as_text=True)
        self.assertIn('definition-ai-input', page)
        self.assertIn('Ask AI to edit the secret definition', page)
        self.assertIn('data-code-editor-for="definition"', page)
        self.assertIn('code_editor.js', page)

    def test_view_secret_page_displays_secret_details(self):
        """Secret detail page should render secret metadata and definition."""
        self.login_user()

        secret = Secret(
            name='production-api-key',
            definition='super-secret-value',
            user_id=self.test_user_id,
        )
        db.session.add(secret)
        db.session.commit()

        response = self.client.get('/secrets/production-api-key')
        self.assertEqual(response.status_code, 200)

        page = response.get_data(as_text=True)
        self.assertIn('Secret Definition', page)
        self.assertIn('super-secret-value', page)
        self.assertIn('Direct URL', page)
        self.assertIn('/secrets/production-api-key', page)

    def test_view_secret_missing_returns_404(self):
        """Requesting a secret that does not exist should return 404."""
        self.login_user()

        response = self.client.get('/secrets/nonexistent-secret')
        self.assertEqual(response.status_code, 404)


class TestAliasRoutes(BaseTestCase):
    """Test alias management AI helpers."""

    def test_new_alias_form_includes_ai_controls(self):
        """Alias form should expose AI helper controls."""
        self.login_user()
        response = self.client.get('/aliases/new')
        self.assertEqual(response.status_code, 200)

        page = response.get_data(as_text=True)
        self.assertIn('definition-ai-input', page)
        self.assertIn('data-ai-target-id="definition"', page)
        self.assertIn('Ask AI to edit the alias definition', page)
        self.assertIn('data-code-editor-for="definition"', page)
        self.assertIn('code_editor.js', page)

    def test_edit_alias_post_updates_alias(self):
        """Renaming an alias should update its name and retain a valid definition."""
        alias = Alias(
            name='docs-link',
            user_id=self.test_user_id,
            definition=_alias_definition('docs-link', '/docs'),
        )
        db.session.add(alias)
        db.session.commit()

        self.login_user()
        response = self.client.post(f'/aliases/{alias.name}/edit', data={
            'name': 'docs-guide',
            'definition': _alias_definition('docs-link', '/docs'),
            'enabled': 'y',
            'submit': 'Rename to docs-guide',
        }, follow_redirects=False)

        self.assertEqual(response.status_code, 302)

        db.session.refresh(alias)
        self.assertEqual(alias.name, 'docs-guide')
        self.assertEqual(alias.definition, _alias_definition('docs-guide', '/docs'))

    def test_edit_alias_save_as_creates_new_alias(self):
        """Saving an alias as a copy should not modify the original alias."""
        alias = Alias(
            name='alias-source',
            user_id=self.test_user_id,
            definition=_alias_definition('alias-source', '/docs/source'),
        )
        db.session.add(alias)
        db.session.commit()

        self.login_user()
        response = self.client.post(f'/aliases/{alias.name}/edit', data={
            'name': 'alias-copy',
            'definition': _alias_definition('alias-source', '/docs/source'),
            'enabled': 'y',
            'submit_action': 'save-as',
        }, follow_redirects=False)

        self.assertEqual(response.status_code, 302)
        self.assertTrue(response.headers['Location'].endswith('/aliases/alias-copy'))

        db.session.refresh(alias)
        self.assertEqual(alias.name, 'alias-source')

        alias_copy = Alias.query.filter_by(user_id=self.test_user_id, name='alias-copy').first()
        self.assertIsNotNone(alias_copy)
        self.assertEqual(alias_copy.definition, _alias_definition('alias-copy', '/docs/source'))

    def test_alias_list_displays_cid_link_for_cid_target(self):
        """Alias listings should render CID targets with the standard link widget."""
        self.login_user()

        cid_value = generate_cid(b'Alias list CID target display')
        alias = Alias(
            name='cid-list',
            user_id=self.test_user_id,
            definition=_alias_definition('cid-list', f'/{cid_value}'),
        )

        db.session.add(alias)
        db.session.commit()

        response = self.client.get('/aliases')
        self.assertEqual(response.status_code, 200)

        page = response.get_data(as_text=True)
        self.assertIn('My Aliases', page)
        self.assertIn('cid-display dropdown', page)
        self.assertIn(f'href="/{cid_value}.txt"', page)
        self.assertNotIn(f'<code>/{cid_value}</code>', page)

    def test_alias_detail_displays_cid_link_for_cid_target(self):
        """Alias detail view should render CID targets with the standard link widget."""
        self.login_user()

        cid_value = generate_cid(b'Alias detail CID target display')
        cid_record = CID(
            path=f'/{cid_value}',
            file_data=b'Alias detail content',
            uploaded_by_user_id=self.test_user_id,
        )
        alias = Alias(
            name='cid-detail',
            user_id=self.test_user_id,
            definition=_alias_definition('cid-detail', f'/{cid_value}'),
        )

        db.session.add_all([cid_record, alias])
        db.session.commit()

        response = self.client.get(f'/aliases/{alias.name}')
        self.assertEqual(response.status_code, 200)

        page = response.get_data(as_text=True)
        self.assertRegex(
            page,
            r'(?s)Redirect Path</dt>\s*<dd class="col-sm-9">\s*<span class="cid-display dropdown">',
        )
        self.assertRegex(
            page,
            r'(?s)redirects browsers to\s*<span class="cid-display dropdown">',
        )
        self.assertNotIn(f'<code>/{cid_value}</code>', page)


class TestSettingsRoutes(BaseTestCase):
    """Test settings routes."""

    def test_settings_page(self):
        """Test settings page."""
        self.login_user()
        response = self.client.get('/settings')
        self.assertEqual(response.status_code, 200)

    def test_settings_page_shows_direct_access_links(self):
        """Settings page should render clickable direct access examples."""

        self.login_user()

        alias = Alias(
            name='docs',
            user_id=self.test_user_id,
            definition=_alias_definition('docs', '/docs-target'),
        )
        server = Server(
            name='engine',
            definition='print("ok")',
            user_id=self.test_user_id,
        )
        variable = Variable(
            name='app-config',
            definition='value = 1',
            user_id=self.test_user_id,
        )
        secret = Secret(
            name='api-key',
            definition='secret-value',
            user_id=self.test_user_id,
        )

        db.session.add_all([alias, server, variable, secret])
        db.session.commit()

        response = self.client.get('/settings')
        self.assertEqual(response.status_code, 200)

        page = response.get_data(as_text=True)
        self.assertIn('<code><a href="/docs">/docs</a></code>', page)
        self.assertIn(
            '<code><a href="/servers/engine">/servers/engine</a></code>', page
        )
        self.assertIn(
            '<code><a href="/variables/app-config">/variables/app-config</a></code>',
            page,
        )
        self.assertIn(
            '<code><a href="/secrets/api-key">/secrets/api-key</a></code>', page
        )

    def test_import_form_includes_ai_controls(self):
        """Import form should expose AI helper controls."""
        self.login_user()
        response = self.client.get('/import')
        self.assertEqual(response.status_code, 200)

        page = response.get_data(as_text=True)
        self.assertIn('import_text-ai-input', page)
        self.assertIn('data-ai-target-id="import_text"', page)


class TestErrorHandlers(BaseTestCase):
    """Test error handlers."""

    def test_404_handler_no_cid_content(self):
        """Test 404 handler when no CID content exists."""
        response = self.client.get('/nonexistent-path')
        self.assertEqual(response.status_code, 404)

    def test_404_handler_with_cid_content(self):
        """Test 404 handler serving CID content."""
        # Create CID content
        test_data = b"Test file content for CID"
        cid_content = CID(
            path="/test-cid-path",
            file_data=test_data,
            file_size=len(test_data),
            uploaded_by_user_id=self.test_user_id
        )
        db.session.add(cid_content)
        db.session.commit()

        response = self.client.get('/test-cid-path')
        self.assertEqual(response.status_code, 200)
        self.assertEqual(response.data, test_data)
        self.assertEqual(response.content_type, 'text/plain; charset=utf-8')

    def test_404_handler_with_etag_caching(self):
        """Test 404 handler ETag caching."""
        test_data = b"Cached content"
        cid = generate_cid(test_data)

        cid_content = CID(
            path=f"/{cid}",
            file_data=test_data,
            file_size=len(test_data),
            uploaded_by_user_id=self.test_user_id
        )
        db.session.add(cid_content)
        db.session.commit()

        # First request
        response = self.client.get(f'/{cid}')
        self.assertEqual(response.status_code, 200)
        etag = response.headers.get('ETag')
        self.assertIsNotNone(etag)

        # Second request with ETag
        response = self.client.get(f'/{cid}', headers={'If-None-Match': etag})
        self.assertEqual(response.status_code, 304)

    def test_404_handler_legacy_html_content(self):
        """Test 404 handler with legacy HTML content."""
        cid_content = CID(
            path="/legacy-content",
            file_data=b"<h1>Legacy HTML</h1>",
            uploaded_by_user_id=self.test_user_id
        )
        db.session.add(cid_content)
        db.session.commit()

        response = self.client.get('/legacy-content')
        self.assertEqual(response.status_code, 200)


class TestPageViewTracking(BaseTestCase):
    """Test page view tracking functionality."""

    @patch('routes.core.current_user')
    def test_page_view_tracking_authenticated(self, mock_current_user):
        """Test page view tracking for authenticated users."""
        mock_current_user.id = self.test_user_id

        # Make request that should be tracked
        self.client.get('/profile')

        # Check if page view was recorded
        PageView.query.filter_by(user_id=self.test_user_id, path='/profile').first()
        # Note: This might not work in test environment due to mocking complexity
        # but the test structure is correct

    def test_page_view_tracking_skip_static(self):
        """Test that static files are not tracked."""
        self.login_user()

        # These should not create page views
        static_paths = ['/static/css/style.css', '/favicon.ico', '/robots.txt']

        for path in static_paths:
            self.client.get(path)
            # Even if 404, should not create page view
            page_view = PageView.query.filter_by(path=path).first()
            self.assertIsNone(page_view)


class TestSourceRoutes(BaseTestCase):
    """Test source browsing functionality."""

    def test_source_index_lists_tracked_files(self):
        """Root source page should list tracked files."""
        response = self.client.get('/source')
        self.assertEqual(response.status_code, 200)

        page = response.get_data(as_text=True)
        self.assertIn('models.py', page)
        self.assertIn('/source/models.py', page)

    def test_source_serves_file_content(self):
        """Requesting a tracked file should render its contents."""
        response = self.client.get('/source/models.py')
        self.assertEqual(response.status_code, 200)

        page = response.get_data(as_text=True)
        self.assertIn('class Alias(db.Model)', page)

    def test_source_serves_untracked_project_files(self):
        """Enhanced source browser should serve untracked project files."""
        temp_path = Path(self.app.root_path) / 'untracked_test.py'
        temp_path.write_text('# Untracked Python file', encoding='utf-8')

        try:
            # Clear any cached results to ensure fresh discovery
            from routes.source import _get_all_project_files, _get_tracked_paths
            _get_all_project_files.cache_clear()
            _get_tracked_paths.cache_clear()

            response = self.client.get('/source/untracked_test.py')
            # Should now serve untracked project files with enhanced functionality
            self.assertEqual(response.status_code, 200)
            page = response.get_data(as_text=True)
            self.assertIn('Untracked Python file', page)
        finally:
            temp_path.unlink(missing_ok=True)

    def test_source_rejects_files_outside_project(self):
        """Files outside project directory should not be served."""
        response = self.client.get('/source/../../../etc/passwd')
        self.assertEqual(response.status_code, 404)

    def test_source_rejects_path_traversal(self):
        """Path traversal attempts should return 404."""
        response = self.client.get('/source/../app.py')
        self.assertEqual(response.status_code, 404)

    def test_source_htmlcov_serves_raw_content(self):
        """Coverage reports should be served without additional templating."""
        htmlcov_dir = Path(self.app.root_path) / 'htmlcov'
        created_dir = not htmlcov_dir.exists()
        htmlcov_dir.mkdir(exist_ok=True)
        html_file = htmlcov_dir / 'index.html'
        html_content = '<html><body>Coverage report</body></html>'
        html_file.write_text(html_content, encoding='utf-8')

        try:
            from routes.source import _get_all_project_files, _get_tracked_paths

            _get_all_project_files.cache_clear()
            _get_tracked_paths.cache_clear()

            response = self.client.get('/source/htmlcov/index.html')
            self.assertEqual(response.status_code, 200)
            self.assertEqual(response.get_data(as_text=True), html_content)
        finally:
            html_file.unlink(missing_ok=True)
            if created_dir:
                htmlcov_dir.rmdir()

    def test_source_instance_overview_lists_database_tables(self):
        """Instance overview should list available database tables and columns."""

        response = self.client.get('/source/instance')
        self.assertEqual(response.status_code, 200)

        page = response.get_data(as_text=True)
        self.assertIn('Database Tables', page)
        self.assertIn('href="/source/instance/alias"', page)
        self.assertIn('<code>name</code>', page)

    def test_source_instance_table_renders_existing_rows(self):
        """Table detail view should render rows for a populated table."""

        alias = Alias(name='overview-alias', definition='print("hi")', user_id=self.test_user_id)
        db.session.add(alias)
        db.session.commit()

        response = self.client.get('/source/instance/alias')
        self.assertEqual(response.status_code, 200)

        page = response.get_data(as_text=True)
        self.assertIn('<code>name</code>', page)
        self.assertIn('overview-alias', page)
        self.assertIn('Displaying', page)


if __name__ == '__main__':
    unittest.main()<|MERGE_RESOLUTION|>--- conflicted
+++ resolved
@@ -1452,17 +1452,8 @@
         response = self.client.get('/servers')
         self.assertEqual(response.status_code, 200)
 
-<<<<<<< HEAD
     def test_new_server_get_renders_template_selection_ui(self):
         """Ensure GET /servers/new renders template selection and AI definition controls."""
-=======
-        page = response.get_data(as_text=True)
-        self.assertIn('My Servers', page)
-        self.assertIn('Create New Server', page)
-
-    def test_new_server_get(self):
-        """Test new server page GET request."""
->>>>>>> a17e5791
         self.login_user()
         response = self.client.get('/servers/new')
         self.assertEqual(response.status_code, 200)
